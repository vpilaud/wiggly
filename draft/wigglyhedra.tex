\documentclass{amsart}

\usepackage[T1]{fontenc}
\usepackage{enumerate, amsmath, amsfonts, amssymb, amsthm, mathrsfs, wasysym, graphics, graphicx, xcolor, url, hyperref, hypcap, shuffle, xargs, multicol, overpic, pdflscape, multirow, hvfloat, minibox, accents, array, multido, xifthen, a4wide, ae, aecompl, blkarray, pifont, mathtools, etoolbox, dsfont}
\usepackage{marginnote}
\hypersetup{colorlinks=true, citecolor=darkblue, linkcolor=darkblue}
\usepackage[all]{xy}
\usepackage[bottom]{footmisc}
\usepackage{tikz}
%\usepackage{tkz-graph}
%\usepackage{tikz-qtree}
\usetikzlibrary{trees, decorations, decorations.markings, shapes, arrows, matrix, calc, fit, intersections, patterns, angles, cd}
\usepackage[external]{forest}
%\tikzexternalize
\graphicspath{{figures/}}
\makeatletter\def\input@path{{figures/}}\makeatother
\usepackage{caption}
\captionsetup{width=\textwidth}
\renewcommand{\topfraction}{1} % possibility to have one page of pictures
\renewcommand{\bottomfraction}{1} % possibility to have one page of pictures
\usepackage[noabbrev,capitalise]{cleveref}
\usepackage[export]{adjustbox}
\usepackage{ulem}\normalem

%%%%%%%%%%%%%%%%%%%%%%%%%%%%%%%%%%%%%%

% theorems
\newtheorem{theorem}{Theorem}%[section]
\newtheorem{corollary}[theorem]{Corollary}
\newtheorem{proposition}[theorem]{Proposition}
\newtheorem{lemma}[theorem]{Lemma}
\newtheorem{conjecture}[theorem]{Conjecture}
\newtheorem*{theorem*}{Theorem}%[section]
\newtheorem*{proposition*}{Proposition}%[section]
\newtheorem*{conjecture*}{Conjecture}%[section]

\theoremstyle{definition}
\newtheorem{definition}[theorem]{Definition}
\newtheorem{example}[theorem]{Example}
\newtheorem{remark}[theorem]{Remark}
\newtheorem{question}[theorem]{Question}
\newtheorem{problem}[theorem]{Problem}
\newtheorem{notation}[theorem]{Notation}
\newtheorem{assumption}[theorem]{Assumption}
\newtheorem{defprop}[theorem]{Definition/Proposition}
\newtheorem{warning}[theorem]{Warning}
\crefname{notation}{Notation}{Notations}
\crefname{problem}{Problem}{Problems}
 
% math special letters
\newcommand{\R}{\mathbb{R}} % reals
\newcommand{\N}{\mathbb{N}} % naturals
\newcommand{\Z}{\mathbb{Z}} % integers
\newcommand{\C}{\mathbb{C}} % complex
\newcommand{\I}{\mathbb{I}} % set of integers
\newcommand{\HH}{\mathbb{H}} % hyperplane
\newcommand{\K}{\mathbb{K}} % field
\newcommand{\fA}{\mathfrak{A}} % alternating group
\newcommand{\fB}{\mathfrak{S}^\textsc{b}} % signed symmetric group
\newcommand{\cA}{\mathcal{A}} % algebra
\newcommand{\cC}{\mathcal{C}} % collection
\newcommand{\cS}{\mathcal{S}} % ground set
\newcommand{\uR}{\underline{R}} % underline set
\newcommand{\uS}{\underline{S}} % underline set
\newcommand{\uT}{\underline{T}} % underline set
\newcommand{\oS}{\overline{S}} % overline set
\newcommand{\ucS}{\underline{\cS}} % underline ground set
\renewcommand{\c}[1]{\mathcal{#1}} % caligraphic letters
\renewcommand{\b}[1]{{\boldsymbol{#1}}} % bold letters
\newcommand{\bb}[1]{\mathbb{#1}} % bb letters
\newcommand{\f}[1]{\mathfrak{#1}} % frak letters
\newcommand{\h}{\widehat} % hat letters

% math commands
\newcommand{\set}[2]{\left\{ #1 \;\middle|\; #2 \right\}} % set notation
\newcommand{\bigset}[2]{\big\{ #1 \;\big|\; #2 \big\}} % big set notation
\newcommand{\Bigset}[2]{\Big\{ #1 \;\Big|\; #2 \Big\}} % Big set notation
\newcommand{\setangle}[2]{\left\langle #1 \;\middle|\; #2 \right\rangle} % set notation
\newcommand{\ssm}{\smallsetminus} % small set minus
\newcommand{\dotprod}[2]{\left\langle \, #1 \; \middle| \; #2 \, \right\rangle} % dot product
\newcommand{\symdif}{\,\triangle\,} % symmetric difference
\newcommand{\one}{\b{1}} % the all one vector
\newcommand{\eqdef}{\mbox{\,\raisebox{0.2ex}{\scriptsize\ensuremath{\mathrm:}}\ensuremath{=}\,}} % :=
\newcommand{\defeq}{\mbox{~\ensuremath{=}\raisebox{0.2ex}{\scriptsize\ensuremath{\mathrm:}} }} % =:
\newcommand{\simplex}{\b{\triangle}} % simplex
\renewcommand{\implies}{\Rightarrow} % imply sign
\newcommand{\transpose}[1]{{#1}^t} % transpose matrix

% operators
\DeclareMathOperator{\conv}{conv} % convex hull
\DeclareMathOperator{\vect}{vect} % linear span
\DeclareMathOperator{\cone}{cone} % cone hull
\DeclareMathOperator{\inv}{inv} % inversions
\DeclareMathOperator{\ninv}{ninv} % inversions
\DeclareMathOperator{\Ima}{Im} % image
\DeclareMathOperator{\Vol}{Vol} % (mixed) volume
\DeclareMathOperator{\Hom}{Hom} % hom-spaces
\DeclareMathOperator{\Ext}{Ext} % extensions

% others
\newcommand{\ie}{\textit{i.e.}~} % id est
\newcommand{\eg}{\textit{e.g.}~} % exempli gratia
\newcommand{\Eg}{\textit{E.g.}~} % exempli gratia
\newcommand{\apriori}{\textit{a priori}} % a priori
\newcommand{\viceversa}{\textit{vice versa}} % vice versa
\newcommand{\versus}{\textit{vs.}~} % versus
\newcommand{\aka}{\textit{a.k.a.}~} % also known as
\newcommand{\perse}{\textit{per se}} % per se
\newcommand{\ordinal}{\textsuperscript{th}} % th for ordinals
\newcommand{\ordinalst}{\textsuperscript{st}} % st for ordinals
\definecolor{darkblue}{rgb}{0,0,0.7} % darkblue color
\definecolor{green}{RGB}{57,181,74} % darkblue color
\definecolor{violet}{RGB}{147,39,143} % darkblue color
\newcommand{\darkblue}{\color{darkblue}} % darkblue command
\newcommand{\defn}[1]{\textsl{\darkblue #1}} % emphasis of a definition
\newcommand{\para}[1]{\smallskip\noindent\uline{#1.}} % paragraph
\renewcommand{\topfraction}{1} % possibility to have one page of pictures
\renewcommand{\bottomfraction}{1} % possibility to have one page of pictures
%\renewcommand\labelitemi{$\diamond$} % redefine itemize default symbol

% marginal comments
\usepackage{todonotes}
\newcommand{\vincent}[1]{\todo[color=blue!30]{\rm #1 \\ \hfill --- V.}}
\newcommand{\asilata}[2][]{\todo[size=\scriptsize, color=orange!30,#1]{\rm #2 \\ \hfill --- A.}}

% lattices
\newcommand{\meet}{\wedge} % meet
\newcommand{\join}{\vee} % join
\newcommand{\bigMeet}{\bigwedge} % meet
\newcommand{\bigJoin}{\bigvee} % join
\newcommandx{\projDown}[1][1={}]{\smash{\pi_\downarrow^{#1}}} % down projection map
\newcommandx{\projUp}[1][1={}]{\smash{\pi^\uparrow_{#1}}} % up projection map
\newcommand{\con}{\mathrm{con}} % congruence

% geometry
\newcommandx{\Fan}[1][1=D]{\mathcal{F}_{#1}} % fan
\newcommand{\polytope}[1]{\mathds{#1}} % font polytope

% specific wiggly
\newcommand{\wigglyComplex}{\mathrm{WC}} % wiggly complex
\newcommand{\wigglyFlipGraph}{\mathrm{WFG}} % wiggly flip graph
\newcommand{\wigglyIncreasingFlipGraph}{\mathrm{WIFG}} % wiggly increasing flip graph
\newcommand{\wigglyLattice}{\mathrm{WL}} % wiggly lattice
\newcommand{\wigglyFan}{\mathrm{WF}} % wiggly fan
\newcommand{\wigglyhedron}{\polytope{W}} % wigglyhedron
\newcommand{\Asso}{\polytope{A}\mathsf{sso}} % associahedron

% formating the table of contents
\setcounter{tocdepth}{4}
\makeatletter
\def\l@part{\@tocline{1}{8pt}{0pc}{}{}}
\def\l@section{\@tocline{1}{4pt}{0pc}{}{}}
\makeatother
\let\oldtocpart=\tocpart
\renewcommand{\tocpart}[2]{\sc\large\oldtocpart{#1}{#2}}
\let\oldtocsection=\tocsection
\renewcommand{\tocsection}[2]{\bf\oldtocsection{#1}{#2}}
\let\oldtocsubsubsection=\tocsubsubsection
\renewcommand{\tocsubsubsection}[2]{\quad\oldtocsubsubsection{#1}{#2}}

%%%%%%%%%%%%%%%%%%%%%%%%%%%%%%%%%%%%%%

\title{Wigglyhedra}

\thanks{AB was partially supported by the Australin Research Council DECRA grant DE240100447. 
  VP was partially supported by the Spanish grant PID2022-137283NB-C21 of MCIN/AEI/10.13039/501100011033 / FEDER, UE, by Departament de Recerca i Universitats de la Generalitat de Catalunya (2021 SGR 00697), by the French grant CHARMS (ANR-19-CE40-0017), and by the French--Austrian projects PAGCAP (ANR-21-CE48-0020 \& FWF~I~5788).}

\author{Asilata Bapat}
\address{The Australian National University}
\email{asilata.bapat@anu.edu.au}
\urladdr{\url{https://asilata.github.io}}

\author{Vincent Pilaud}
\address{Universitat de Barcelona}
\email{vincent.pilaud@ub.edu}
\urladdr{\url{https://www.ub.edu/comb/vincentpilaud/}}

%%%%%%%%%%%%%%%%%%%%%%%%%%%%%%%%%%%%%%

\begin{document}

\begin{abstract}
  Motivated by categorical representation theory, we define the wiggly complex, whose vertices are arcs wiggling around $n+2$ points on the horizontal axis, and whose faces are sets of wiggly arcs which are pairwise pointed and non-crossing. The wiggly complex is a pure pseudomanifold, whose facets are wiggly pseudotriangulations. We show that wiggly pseudotriangulations are in bijection with wiggly permutations, which are permutations of~$[2n]$ avoiding the patterns~$(2j-1) \cdots i \cdots (2j)$ for~$i < 2j-1$ and~$(2j) \cdots k \cdots (2j-1)$ for~$k > 2j$. These permutations define the wiggly lattice, an induced sublattice of the weak order. We then prove that the wiggly complex is isomorphic to the boundary complex of the polar of the wigglyhedron, for which we give explicit and simple vertex and facet descriptions. Interestingly, we observe that any Cambrian associahedron is normally equivalent to a well-chosen face of the wigglyhedron. Finally, we recall the correspondence of wiggly arcs with objects in a category. We develop categorical criteria for a subset of wiggly arcs to form a face of the wiggly complex.
\end{abstract}

\maketitle

\centerline{\includegraphics[scale=1.6]{wigglyFlipGraph}}

\tableofcontents

%%%%%%%%%%%%%%%%%%%%%%%%%%%%%%%%%%%%%%

\section{Introduction}

%This problem arose from recent discussions with Asilata Bapat~\cite{BapatPilaud}.
%It was originally motivated by her joint work with Anand Deopurkar and Anthony Licata on categorical representation theory and stability conditions, but it can be stated in purely combinatorial terms.

<<<<<<< HEAD
In this paper, we introduce the wiggly complex and study it from different perspectives.
=======
In this paper we consider wiggly pseudotriangulations, which are built from arcs on a linear configuration of points.
We study their combinatorics in detail, and interpret it in terms of categorical representation theory.
>>>>>>> 940fa32c

\para{Combinatorics}
Fix $n \ge 2$ and consider the~$n+2$ points on the horizontal axis at abscissa~${0, \dots, n+1}$.
A \defn{wiggly arc} is an abscissa monotone curve starting at some point~$i$, ending at some point~$j$ (with~${0 \le i < j \le n+1}$), and passing above or below each point~$i+1, \dots, j-1$.
Two wiggly arcs are \defn{compatible} if they are pointed (the left endpoint of one is not the right endpoint of the other) and non-crossing (the interior of the curve are disjoint).
A \defn{wiggly dissection} is a collection of pairwise compatible wiggly arcs, and a \defn{wiggly pseudotriangulation} is an inclusion maximal wiggly dissection.
The \defn{wiggly complex}~$\wigglyComplex_n$ is the simplicial complex of wiggly dissections (minus their external wiggly arcs).
We first establish the following result.

\begin{proposition*}
The wiggly complex~$\wigglyComplex_n$ is a pure closed pseudomanifold of dimension~$2n-1$.
\end{proposition*}

In particular, all wiggly pseudotriangulations have $2n-1$ internal wiggly arcs, each of which can be \defn{flipped}.
We actually describe the flip in terms of wiggly diagonals in wiggly pseudoquadrangles.
We also orient this flip graph in a canonical way, which we call the \defn{wiggly increasing flip graph}~$\wigglyIncreasingFlipGraph_n$.
The wiggly increasing flip graph on wiggly pseudotriangulations of $4$ points is the front page illustration of this paper.

We then make a small detour to permutations.
A \defn{wiggly permutation} is a permutation of~$[2n]$ avoiding the patterns~$(2j-1) \cdots i \cdots (2j)$ for~$i < 2j-1$ and~$(2j) \cdots k \cdots (2j-1)$ for~$k > 2j$.
Our main result on wiggly permutations is the following.

\begin{proposition*}
The wiggly permutations induce a sublattice of the weak order on permutations of~$[2n]$, which we call the \defn{wiggly lattice}~$\wigglyLattice_n$. Moreover, its Hasse diagram is regular of degree~$2n-1$.
\end{proposition*}

We then connect wiggly pseudotriangulations to wiggly permutations.

\begin{proposition*}
The increasing flip graph on wiggly pseudotriangulations~$\wigglyIncreasingFlipGraph_n$ is isomorphic to the Hasse diagram of the wiggly lattice~$\wigglyLattice_n$. In particular, the wiggly pseudotriangulations admit a lattice structure.
\end{proposition*}

\para{Polyhedral geometry}
We then switch to geometric realizations of the wiggly complex~$\wigglyComplex_n$.
Our constructions are inspired by similar constructions for generalized associahedra~\cite{HohlwegLangeThomas,HohlwegPilaudStella} for finite type cluster algebras~\cite{FominZelevinsky-ClusterAlgebrasI,FominZelevinsky-ClusterAlgebrasII}, and for gentle associahedra for support $\tau$-tilting complexes on gentle algebras~\cite{PaluPilaudPlamondon-nonkissing}.
Namely, we first construct a fan supported by certain $\b{g}$-vectors of the wiggly arcs.

\begin{theorem*}
The cones generated by the $\b{g}$-vectors of wiggly pseudodissections form a complete simplicial fan, called \defn{wiggly fan}~$\wigglyFan_n$, realizing the wiggly complex~$\wigglyComplex_n$.
\end{theorem*}

The proof of this result is based on a fine understanding of the linear dependences between $\b{g}$-vectors.
We use this understanding to find a height function~$\kappa$ on wiggly arcs which satisfies all wall-crossing inequalities of the wiggly fan~$\wigglyFan_n$.
Analogously to cluster algebras and gentle algebras, this height function is obtained by summing some compatibility degrees of wiggly arcs.
Using the $\b{c}$-vectors of each pseudotriangulation, defined to form the dual basis of the $\b{g}$-vectors, we obtain our main result.

\begin{theorem*}
The wiggly fan~$\wigglyFan_n$ is the normal fan of a simplicial $(2n-1)$-dimensional polytope, called the \defn{wigglyhedron}~$\wigglyhedron_n$, and defined equivalently~as
\begin{itemize}
\item the intersection of the halfspaces~$\set{\b{x} \in \HH}{\dotprod{\b{g}(\alpha)}{\b{x}} \le \kappa(\alpha)}$ for all internal wiggly arcs~$\alpha$,
\item the convex hull of the points~$\b{p}(T) \eqdef \sum\limits_{\alpha \in T} \kappa(\alpha) \, \b{c}(\alpha, T)$ for all wiggly pseudotriangulations~$T$.
\end{itemize}
\end{theorem*}

Moreover, as for the classical permutahedron and associahedron, we recover our lattice structure by a suitable linear orientation of the graph of the wigglyhedron.

\begin{proposition*}
The Hasse diagram of the wiggly lattice~$\wigglyLattice_n$ (or equivalently, the wiggly increasing flip graph~$\wigglyIncreasingFlipGraph_n$) is isomorphic to the graph of the wigglyhedron~$\wigglyhedron_n$ oriented in a suitable direction.
\end{proposition*}

\para{Further topics}
The wigglyhedron has interesting connections in lattice theory and discrete geometry.
We first connect the wigglyhedron to the (type~$A$) Cambrian world.

\begin{theorem*}
For any~$\delta \in \{-,+\}^n$,
\begin{itemize}
\item the $\delta$-Cambrian lattice of~\cite{Reading-CambrianLattices} is an interval in the wiggly lattice~$\wigglyLattice_n$,
\item the $\delta$-Cambrian fan of~\cite{ReadingSpeyer} is a link in the wiggly fan~$\wigglyFan_n$,
\item the $\delta$-associahedron of~\cite{HohlwegLange} is normally equivalent to a face of the wigglyhedron~$\wigglyhedron_n$.
\end{itemize}
\end{theorem*}

We then define the wiggly complex~$\wigglyComplex_P$ of an arbitrary planar point set~$P$ (not necessarily along the horizontal axis, nor necessarily in general position).
Our definition recovers:
\begin{itemize}
\item the wiggly complex~$\wigglyComplex_n$ considered in this paper when $P$ consists of $n+2$ collinear points,
\item the pseudodissection complex of~$P$ considered in discrete and computational geometry~\cite{PocchiolaVegter,RoteSantosStreinu-pseudotriangulations}, and realized by the pseudotriangulation polytope in~\cite{RoteSantosStreinu-polytope} using rigidity and expansive motions.
\end{itemize}

\begin{conjecture*}
For any point set~$P$ in the plane, the wiggly complex~$\wigglyComplex_P$ is the boundary complex of a simplicial polytope.
\end{conjecture*}

We also present a few open questions related to this conjecture, concerning in particular the possible interpretation of the wiggly complex~$\wigglyComplex_P$ in terms of dual pseudoline arrangements, and the extension to multi wiggly complexes and arbitrary finite Coxeter groups.

\para{Categorical interpretation}
Each wiggly arc on \(n+2\) points corresponds to an object of an abelian category, such that morphisms and extensions between objects in the category are captured by minimal intersection numbers between the arcs.
In fact, this correspondence holds for more general arcs, which then correspond to objects of a larger triangulated category~\cite{kho.sei:02}.

A general arc can be decomposed into wiggly arcs simply by cutting along U-turns.
We interpret this operation categorically as the decomposition of an object of the triangulated category into its cohomology pieces, from which we deduce the following.
\begin{proposition*}
  Consider the set of wiggly arcs corresponding to the cohomology pieces of an object represented by a general arc.
  This set is contained in a face of the wiggly complex.
\end{proposition*}
Furthermore, we characterise categorically when two objects in the abelian category are compatible, that is, their corresponding wiggly arcs are compatible.
\begin{proposition*}
  Consider two wiggly arcs, and their corresponding objects in the abelian category.
  The wiggly arcs are compatible if and only if there are no extensions between the corresponding objects.
\end{proposition*}

%%%%%%%%%%%%%%%%%%%%%%%%%%%%%%%%%%%%%%

\newpage
\section{Wiggly pseudotriangulations and wiggly permutations}
\label{sec:combinatorics}

Fix an integer~$n \ge 1$.
In this section, we define two combinatorial families, the wiggly pseudotriangulations of~$n+2$ points (\cref{subsec:wigglyPseudotriangulations}) and the wiggly permutations of~$[2n]$ (\cref{subsec:wigglyPermutations}), and we prove that they are in bijection (\cref{subsec:bijection}).
These two perspectives enable us to endow these combinatorial families with additional structures: the wiggly pseudotriangulations are actually the facets of the wiggly complex, while the wiggly permutations are actually the elements of the wiggly lattice.

%%%%%%%%%%%%

\subsection{Wiggly pseudotriangulations and the wiggly complex}
\label{subsec:wigglyPseudotriangulations}

We start with wiggly pseudodissections of $n+2$ points on a line.
The following definitions are illustrated in \cref{fig:incompatible}.

\begin{definition}
A \defn{wiggly arc} is a quadruple $\alpha \eqdef (i,j,A,B)$ where $0 \le i < j \le n+1$ and the sets~$A$ and~$B$ form a partition of~${]i,j[} \eqdef \{i+1, \dots, j-1\}$.
We represent $\alpha$ by an $x$-monotone curve wiggling around the horizontal axis, starting at point~$i$, ending at point~$j$, and passing above the points of~$A$ and below the points of~$B$.
The wiggly arcs~$\alpha_\mathrm{top} \eqdef (0, n+1, [n], \varnothing)$ and~$\alpha_\mathrm{bot} \eqdef (0, n+1, \varnothing, [n])$ are called \defn{external}, all other wiggly arcs are called \defn{internal}.
\end{definition}

\begin{definition}
\label{def:compatible}
Two wiggly arcs~$(i,j,A,B)$ and~$(i',j',A',B')$ are 
\begin{itemize}
\item \defn{non pointed} if~$i = j'$ or~$i' = j$,
\item \defn{crossing} if~$(A \cap B') \cup (\{i,j\} \cap B') \cup (A \cap \{i',j'\}) \ne \varnothing \ne (A' \cap B) \cup (\{i',j'\} \cap B) \cup (A' \cap \{i,j\})$, that is, if the corresponding curves cross,
\item \defn{incompatible} if they are non pointed or crossing, and \defn{compatible} otherwise.
\end{itemize}
%
\begin{figure}[h]
\centerline{\includegraphics[scale=1.3]{incompatible}}
\caption{Some incompatible wiggly arcs: non pointed (left) and crossing (right).}
\label{fig:incompatible}
\end{figure}
\end{definition}

We consider sets of compatible wiggly arcs.
The following definitions are illustrated~in~\cref{fig:pseudodissections}.

\begin{definition}
A \defn{wiggly pseudodissection}~$D$ is a set of pairwise compatible wiggly arcs which contains the exterior wiggly arcs~$\alpha_\mathrm{top}$ and~$\alpha_\mathrm{bot}$. We denote by~$D^\circ \eqdef D \ssm \{\alpha_\mathrm{top}, \alpha_\mathrm{bot}\}$.
%
\begin{figure}[b]
\centerline{\includegraphics[scale=1.5]{wigglyPseudodissections}}
\caption{Three wiggly pseudodissections for~$n = 7$. The left one has three wiggly cells, of respective degrees $3$ (red), $8$ (green), and $4$ (blue). The other two have $7$ pseudotriangles, and are obtained from each other by flipping the wiggly arc separating their yellow and dark blue pseudotriangles.}
\label{fig:pseudodissections}
\end{figure}
\end{definition}

\begin{remark}
We want to stress out the important difference between our wiggly dissections and the noncrossing arc diagrams of~\cite{Reading-arcDiagrams}.
Our wiggly arcs and our crossing condition coincide with that of~\cite{Reading-arcDiagrams}.
However, for two arcs~$\alpha$ and~$\alpha'$ to be compatible, we forbid the left endpoint of~$\alpha$ to coincide with the right endpoint of~$\alpha'$, but allow $\alpha$ and~$\alpha'$ to have the same left endpoints or the same right endpoints, while N.~Reading does the opposite in~\cite{Reading-arcDiagrams}.
This results in very different objects.
\end{remark}

%\vincent{Here, I am using the fact that a set of pairwise non-crossing arcs can be drawn simultaneously non-crossing. I am not sure I want to enter these details.}

\begin{definition}
A wiggly pseudodissection~$D$ decomposes the digon bounded by~$\alpha_\mathrm{top}$ and~$\alpha_\mathrm{bot}$ into cells, that we call \defn{wiggly cells}.
The \defn{degree}~$\delta_c$ of a wiggly cell~$c$ is~$\delta_c \eqdef \beta_c/2+2\kappa_c-1$ where~$\beta_c$ is the number of arcs on the boundary of~$c$ (counted twice if they appear twice along the boundary of~$c$), and~$\kappa_c$ is the number of connected components of the boundary of~$c$.
A point~$p$ on the external boundary of~$c$ is a \defn{corner} (resp.~a \defn{hinge}) of~$c$ if~$c$ covers less (resp.~more) than half of any small disc centered at~$p$.
%The \defn{concave chains} of~$c$ are the maximal sequences of wiggly arcs on the external boundary of~$c$ connected by hinges of~$c$.
\end{definition}

\begin{remark}
\label{rem:degree}
Consider a wiggly cell~$c$ in a wiggly pseudodissection~$D$.
Note that~$\beta_c$ is always even as~$D$ is pointed, so that~$\beta_c/2$ is an integer.
Moreover, we have~$\beta_c \ge 2$ and~$\kappa_c \ge 1$, where at least one of the two inequalities is strict (as otherwise, the two wiggly arcs bounding~$c$ would coincide).
%We conclude that~$\delta_c = \beta_c/2+2\kappa_c-1 \ge 3$ with equality if and only if~$\beta_c = 4$ and~$\kappa_c = 1$.
We thus obtain on the one hand that~$\delta_c = \beta_c/2+2\kappa_c-1 \ge 3$ with equality if and only if~$\beta_c = 4$ and~$\kappa_c = 1$, and on the other hand that~$\beta_c/2+\kappa_c-1 \ge 2$.
\end{remark}

\begin{definition}
A \defn{wiggly pseudotriangle} (resp.~\defn{pseudoquadrangle}) is a wiggly cell of degree~$3$ (resp.~$4$).
\end{definition}

\begin{remark}
\label{rem:descriptionPseudotrianglesPseudoquadrangles}
As illustrated in \cref{fig:pseudotriangles}, a wiggly pseudotriangle~$t$ has no point in its interior and $4$ points on its boundary, $3$ corners and $1$ hinge.
%Hence, it has two corners oriented in the same direction, which we call the \defn{twin corners}.
As illustrated in \cref{fig:pseudoquadrangles}, a wiggly pseudoquadrangle~$q$ can have
\begin{enumerate}
\item either one point in its interior and~$2$ points on its boundary, both corners,
\item or no point in its interior and $6$ points on its boundary, $4$ corners and $2$ hinges. We then distinguish three situations, depending on the position of the two pairs~$p, p'$ of wiggly arcs incident to the two hinges of~$c$, as illustrated in \cref{fig:pseudoquadrangles} (where~$p$ and~$p'$ are colored in red and orange):
\begin{enumerate}[(a)]
\item those where $p$ and $p'$ are not consecutive along~$c$, and do not overlap vertically,
\item those where $p$ and $p'$ are not consecutive along~$c$, but overlap vertically,
\item those where~$p$ and~$p'$ are consecutive along~$c$.
\end{enumerate}
\end{enumerate}
%
\begin{figure}
\centerline{\includegraphics[scale=1.3]{pseudotriangles}}
\caption{Four wiggly pseudotriangles.}
\label{fig:pseudotriangles}
\end{figure}
%
\begin{figure}
\centerline{\includegraphics[scale=1.3]{pseudoquadrangles}}
\vspace{-.3cm}
\caption{Four types of wiggly pseudoquadrangles described in \cref{rem:descriptionPseudotrianglesPseudoquadrangles}.}
\label{fig:pseudoquadrangles}
\end{figure}
\end{remark}

\begin{proposition}
\label{prop:wigglyPseudotriangulations}
Any wiggly pseudodissection~$D$ contains at most~$2n-1$ internal wiggly arcs and at most~$n$ wiggly cells.
Moreover, the following are equivalent:
\begin{enumerate}[(i)]
\item all wiggly cells of~$D$ are wiggly pseudotriangles,
\item $D$ contains~$n$ wiggly cells and is connected,
\item $D$ contains $2n-1$ internal wiggly arcs,
\item $D$ is an inclusion maximal wiggly pseudodissection.
\end{enumerate}
We then say that~$D$ is a \defn{wiggly pseudotriangulation}.
\end{proposition}

\begin{proof}
Consider a wiggly pseudodissection~$D$ with~$\iota$ internal wiggly arcs, $\gamma$ wiggly cells, and~$\kappa$~connected components.
Euler's formula gives~$(n+2)-(\iota+2)+(\gamma+1)=(\kappa+1)$, hence~$\gamma=\iota+\kappa-n$.
Moreover, $\sum_{c \in D} \beta_c/2 = 1+\iota$ since each external (resp.~internal) wiggly arc bounds precisely one (resp.~two) wiggly cell of~$D$, and~${\sum_{c \in D} \big( \kappa_c-1 \big) = \kappa-1}$ since the boundary of each internal connected component of~$D$ is one of the internal connected components of the boundary of precisely one wiggly cell of~$D$.
As~$2 \le \beta_c/2+\kappa_c-1$ for any wiggly cell~$c$ by \cref{rem:degree}, we thus obtain that~$2\gamma \le \sum_{c \in D} (\beta_c/2+\kappa_c-1) = \iota+\kappa = \gamma+n$.
We conclude that~$\gamma \le n$ and~$\iota = \gamma-\kappa+n \le 2n-1$.

%Consider a wiggly pseudodissection~$D$ with~$\iota$ internal wiggly arcs, $\gamma$ wiggly cells, and~$\kappa$~connected components.
%Observe that~$\sum_{c \in D} \beta_c/2 = 1+\iota$ since each external (resp.~internal) wiggly arc bounds precisely one (resp.~two) wiggly cell of~$D$, and that~${\sum_{c \in D} \big( \kappa_c-1 \big) = \kappa-1}$ since the boundary of each internal connected component of~$D$ is one of the internal connected components of the boundary of precisely one wiggly cell of~$D$.
%As~$2 \le \beta_c/2+\kappa_c-1$ for any wiggly cell~$c$ by \cref{rem:degree}, we thus get~$2 \gamma \le \sum_{c \in D} (\beta_c/2+\kappa_c-1) = \iota+\kappa$.
%As~$D$ is a planar graph with~$v = n+2$ vertices, $e = \iota+2$ edges, $f = 1+\gamma$ faces, and $\kappa$ connected components, Euler's formula~$1+\kappa = v-e+f$ yields~$2(1+\kappa) = 2(n+2)-2(\iota+2)+2(1+\gamma) \le 2n-2\iota+2+\iota+\kappa$, so that~$\iota \le 2n-\kappa \le 2n-1$ and~$\gamma \le (\iota+\kappa)/2 \le n$.

To prove the second part of the statement, we show that~(i) $\Rightarrow$ (ii) $\Rightarrow$ (iii) $\Rightarrow$ (iv) $\Rightarrow$ (i).

\para{(i) $\Rightarrow$ (ii)}
For any wiggly cell~$c$, we have~$\delta_c = 3$, so that~$\beta_c = 4$ and~$\kappa_c = 1$ by \cref{rem:degree}, hence~$2 = \beta_c/2+\kappa_c-1$.
Therefore~$\kappa = 1$ ($D$ is connected) and~$2\gamma = \iota+1 = \gamma+n$, so that~$\gamma=n$.

\para{(ii) $\Rightarrow$ (iii)}
As $\gamma=n$ and~$\kappa=1$, we have~$\iota = \gamma+n-\kappa = 2n-1$.

%\para{(i) $\Rightarrow$ (ii)}
%We have~$\delta_c = 3$ for any wiggly cell~$c$.
%Hence~$\beta_c = 4$ and~$\kappa_c = 1$ by \cref{rem:degree}.
%Therefore~$2\gamma = \iota+1$ and~$\kappa = 1$ (so that~$D$ is connected).
%Applying Euler's formula as before, we get~$2 = (n+2)-(\iota+2)+(1+\gamma) = n-\gamma+2$, so that~$\gamma=n$.
%
%\para{(ii) $\Rightarrow$ (iii)}
%As $\gamma=n$ and~$\kappa=1$, we have~$2n = 2\gamma \le \iota+\kappa = \iota+1$, so that~$\iota = 2n-1$.

\para{(iii) $\Rightarrow$ (iv)}
If~$D$ already contains~$2n-1$ internal wiggly arcs, it has maximal cardinality among all wiggly pseudodissections, hence it is certainly inclusion maximal.

\para{(iv) $\Rightarrow$ (i)}
We now consider a wiggly pseudodissection~$D$ containing a wiggly cell~$c$ which is not a wiggly pseudotriangle, and we prove that~$D$ is not inclusion maximal.
%
Assume first that the external boundary of~$c$ is a digon bounded by the wiggly arcs~$\alpha \eqdef (i, j, A, B)$ and~$\alpha' \eqdef (i, j, A', B')$.
Denote by~$m$ the maximum of the points~$(A \symdif A') \cup (B \symdif B')$ located inside this digon (where~$\symdif$ denotes the symmetric difference).
Then the wiggly arc~$\beta \eqdef \big( i, m, {]i,m[} \cap (A \cup A'), {]i,m[} \cap (B \cap B') \big)$ is compatible with~$D$ (any wiggly arc incompatible with~$\beta$ crosses~$\alpha$ or~$\alpha'$) and is not in~$D$ (it connects the boundary of~$c$ with one of its internal connected components).
%Indeed, for any wiggly arc~$\gamma \eqdef (k, \ell, X, Y)$ inside~$c$, we have
%\begin{itemize}
%\item $i < k < \ell \le m$ so that~$\beta$ and~$\gamma$ are pointed,
%\item $Y \subseteq {]i,m[} \cap B \cap B'$ so that~$\beta$ and~$\gamma$ are non-crossing.
%\end{itemize}

Assume now that the external boundary of~$c$ is a not digon.
Consider a hinge~$j$ of~$c$.
Assume by symmetry that the boundary of~$c$ contains two wiggly arcs~$\alpha \eqdef (i, j, A, B)$ and~$\alpha' \eqdef (i', j, A', B')$, such that~$\alpha$ is below~$\alpha'$. % (\ie $k \in A'$ or~$k' \in B$).
Let~$\gamma \eqdef (k, \ell, X, Y)$ denote the uppermost wiggly arc of the boundary of~$c$ such that~$j \in Y$ (it exists since~$j$ is a  hinge of~$c$), and let~$X' \eqdef {]j,\ell[} \cap X$ and~$Y' \eqdef {]j,\ell[} \cap Y$.
Then the two wiggly arcs~$\beta \eqdef \big( i, \ell, A \cup X', B \cup \{j\} \cup Y')$ and~$\beta' \eqdef \big( i', \ell, A'  \cup \{j\} \cup X', B \cup Y')$ are both compatible with~$D$ (any arc incompatible with~$\beta$ is incompatible with~$\alpha$ or~$\gamma$, and similarly for~$\beta'$) and cannot both belong to~$D$ (otherwise, $c$ would be a wiggly pseudotriangle bounded by~$\alpha, \alpha', \gamma', \gamma$).
\end{proof}

\begin{remark}
Note that in the proof of \cref{prop:wigglyPseudotriangulations}, we actually obtained that
\[
\sum_{c \in C} (\delta_c-3) = \sum_{c \in D} \beta_c/2 + 2 \sum_{c \in D} (\kappa_c-1) - 2\gamma = (1+\iota) + 2(\kappa-1) - 2(\iota+\kappa-n) = 2n-1-\iota.
\]
\end{remark}

\begin{example}
For~$n = 1$, the $2$ wiggly pseudotriangulations of $3$ points are \smash{\raisebox{-.3cm}{\includegraphics[scale=.8]{wigglyPseudotriangulation1}}} and \smash{\raisebox{-.3cm}{\includegraphics[scale=.8]{wigglyPseudotriangulation2}}}.
For~${n = 2}$, the $14$ wiggly pseudotriangulations of $4$ points are \\[.2cm]
\centerline{\includegraphics[scale=.8]{wigglyPseudotriangulations}}
\end{example}

\begin{example}
\label{exm:specialWigglyPseudotriangulations}
\begin{figure}
\centerline{\includegraphics[scale=1.3]{specialWigglyPseudotriangulations}}
\caption{The wiggly pseudotriangulations~$T_\downarrow$ (left), $T_\uparrow$ (middle left), $T_\leftarrow$ (middle right), and $T_\rightarrow$ (right) of \cref{exm:specialWigglyPseudotriangulations} for~$n = 7$.}
\label{fig:specialWigglyPseudotriangulations}
\end{figure}
The following wiggly pseudotriangulations are illustrated in \cref{fig:specialWigglyPseudotriangulations}:
\begin{align*}
T_\downarrow & \eqdef \set{(i-1, n+1, \varnothing, {[i,n]})}{i \in [n+1]} \cup \set{(0, n+1, [i], {]i,n]})}{i \in [n]}, \\
T_\uparrow & \eqdef \set{(0, i, \varnothing, {[i-1]})}{i \in [n+1]} \cup \set{(0, n+1, {]i,n]}, [i])}{i \in [n]}, \\
T_\leftarrow & \eqdef \{(0, 1, \varnothing, \varnothing)\} \cup \set{(0, i+1, \varnothing, [i])}{i \in [n]} \cup \set{(0, i+1, [i], \varnothing)}{i \in [n]}, \\
T_\rightarrow & \eqdef \{(n, n+1, \varnothing, \varnothing)\} \cup \set{(i-1, n+1, \varnothing, [i,n])}{i \in [n]} \cup \set{(i-1, n+1, [i,n], \varnothing)}{i \in [n]}.
\end{align*}
\end{example}

\begin{definition}
A \defn{wiggly diagonal} of a wiggly cell~$c$ is a wiggly arc inside~$c$ and compatible with~$c$.
\end{definition}

\begin{proposition}
\label{prop:diagonalsPseudoquadrangle}
Any wiggly pseudoquadrangle has exactly two wiggly diagonals.
Moreover, these two wiggly diagonals either cross precisely once, or are non pointed.
\end{proposition}

\begin{proof}
Depending on the four types of pseudoquadrangles described in \cref{rem:descriptionPseudotrianglesPseudoquadrangles}:
\begin{enumerate}
\item the two diagonals are the two wiggly arcs inside~$q$, incident to the point in the interior~of~$q$,
\item[(2a)] the two diagonals connect the two pairs of opposite corners of~$q$,
\item[(2b)] one of two diagonals connects two opposite corners of~$q$ while the other connects the two hinges~of~$q$,
\item[(2c)] one of the diagonals connects two opposite corners of~$q$ while the other connects an hinge of~$q$ to a corner of~$q$.
\end{enumerate}
See \cref{fig:diagonalsPseudoquadrangles} where the two diagonals appear in red and orange.
%
\begin{figure}
\centerline{\includegraphics[scale=1.3]{diagonalsPseudoquadrangles}}
\caption{The two diagonals in each of the four types of wiggly pseudoquadrangles.} % described in \cref{rem:descriptionPseudotrianglesPseudoquadrangles}.}
\label{fig:diagonalsPseudoquadrangles}
\end{figure}
%Let~$q$ be a wiggly pseudoquadrangle.
%We distinguish two situations depending on~$\kappa(q)$:
%\begin{description}
%\item[$\kappa(q) = 1$] Then the boundary of~$c$ is a single wiggly hexagon, so that it has~$4$ concave points. We distinguish again two situations:
%	\begin{description}
%	\item 
%	\end{description}
%\item[$\kappa(q) = 2$] Then~$q$ is a digon bounded by two wiggly arcs~$(i, k, A, B \cup \{j\})$ and~$(i, k, A \cup \{j\}, B)$ for some~$1 < i < j < k \le n$ and~$A \sqcup B = {]i,j[} \cup{]j,k[}$. Hence, the only two wiggly arcs in the interior of~$q$ are~$(i, j, {]i,j[} \cap A, {]i,j[} \cap B)$ and~$(j, k, {]j,k[} \cap A, {]j,k[} \cap B)$, which are both compatible with~$q$ and are not pointed.
%\end{description}
\end{proof}

%\vincent{Asilata has an alternative description of the flip...}

We are now ready to consider the wiggly flip graph and the wiggly complex.
The following definitions are illustrated in \cref{fig:wigglyComplex} when~$n = 2$.
%
\begin{figure}
\centerline{\includegraphics[scale=1.1]{wigglyComplex}}
\caption{The wiggly complex~$\wigglyComplex_2$ (left) and the wiggly flip graph~$\wigglyFlipGraph_2$ (right).}
\label{fig:wigglyComplex}
\end{figure}

\begin{definition}
\label{def:wigglyFlipGraph}
The \defn{wiggly flip graph}~$\wigglyFlipGraph_n$ is the graph with a vertex for each wiggly pseudotriangulation, and with an edge between two wiggly pseudotriangulations~$T,T'$ if there are wiggly arcs~$\alpha \in T$ and~$\alpha' \in T'$ such that~$T \ssm \{\alpha\} = T' \ssm \{\alpha'\}$.
\end{definition}

\begin{proposition}
\label{prop:wigglyFlipGraph}
The wiggly flip graph~$\wigglyFlipGraph_n$ is regular of degree~$2n-1$.
\end{proposition}

\begin{proof}
Consider any internal wiggly arc~$\alpha$ of a wiggly pseudotriangulation~$T$.
Then~$Q \eqdef T \ssm \{\alpha\}$ contains~$n-2$ wiggly pseudotriangles and $1$ pseudoquadrangle~$q$.
By \cref{prop:diagonalsPseudoquadrangle}, $q$ admits precisely two wiggly diagonals, $\alpha$ and another one~$\alpha'$.
As $\alpha'$ is inside~$q$ and compatible with~$c$, it is also compatible with~$Q$.
We obtain that~$T' \eqdef Q \cup \{\alpha'\}$ is the only wiggly pseudotriangulation other than~$T$ containing~$Q$.
\end{proof}

The following definition is illustrated in \cref{fig:incompatible2}.
%
\begin{figure}
\centerline{\includegraphics[scale=1.3]{incompatible2}}
\caption{The arcs~$\alpha$ and~$\alpha'$ of \cref{def:wigglyIncreasingFlipGraph}.}
\label{fig:incompatible2}
\end{figure}

\begin{definition}
\label{def:wigglyIncreasingFlipGraph}
Let~$\alpha \eqdef (i, j, A, B)$ and~$\alpha' \eqdef (i', j', A', B')$ be two wiggly arcs and~$T$ and~$T'$ be two wiggly pseudotriangulations, such that~$T \ssm \{\alpha\} = T' \ssm \{\alpha'\}$.
We say that the flip from~$T$ to~$T'$ is \defn{increasing} if 
\begin{itemize}
\item $\alpha$ starts where~$\alpha'$ ends (that is, $i = j'$), or 
\item $\alpha$ crosses~$\alpha'$ from north-west to south-east (that is, there exists~$k \in [n-1]$ such that $k \in (A \cap B') \cup (\{i\} \cap B') \cup (A \cap \{i'\})$ and~$k+1 \in (A' \cap B) \cup (\{j'\} \cap B) \cup (A' \cap \{j\})$).
\end{itemize}
The \defn{wiggly increasing flip graph}~$\wigglyIncreasingFlipGraph_n$ is the directed graph with a vertex for each wiggly pseudotriangulation and a edge for each increasing~flip.
\end{definition}

\begin{definition}
\label{def:wigglyComplex}
The \defn{wiggly complex}~$\wigglyComplex_n$ is the simplicial complex of pairwise pointed and non-crossing subsets of internal wiggly arcs.
In other words, it is the clique complex of the compatibility graph on internal wiggly arcs.
\end{definition}

\begin{proposition}
The wiggly complex~$\wigglyComplex_n$ is a flag pure $(2n-1)$-dimensional pseudomanifold without boundary.
\end{proposition}

\begin{proof}
It is a flag simplicial complex because it is a clique complex.
It is pure of dimension $2n-1$ by the implication (iv) $\Rightarrow$ (iii) of \cref{prop:wigglyPseudotriangulations}.
Finally, it is a pseudomanifold without boundary by \cref{prop:wigglyFlipGraph}.
\end{proof}

\begin{remark}
$\wigglyComplex_1$ contains two isolated points.
$\wigglyComplex_2$ is a simplicial $3$-dimensional associahedron (this coincidence fails for~$n > 2$).
Here are the first few $f$-vectors:
\begin{align*}
f(\wigglyComplex_1) & = (1, 2), \\
f(\wigglyComplex_2) & = (1, 9, 21, 14), \\
f(\wigglyComplex_3) & = (1, 24, 154, 396, 440, 176), \\
f(\wigglyComplex_4) & = (1, 55, 729, 4002, 10930, 15684, 11312, 3232), \\
f(\wigglyComplex_5) & = (1, 118, 2868, 28110, 140782, 400374, 673274, 662668, 352728, 78384),
\intertext{and the first few $h$-vectors:}
h(\wigglyComplex_1) & = (1, 1), \\
h(\wigglyComplex_2) & = (1, 6, 6, 1), \\
h(\wigglyComplex_3) & = (1, 19, 68, 68, 19, 1), \\
h(\wigglyComplex_4) & = (1, 48, 420, 1147, 1147, 420, 48, 1), \\
h(\wigglyComplex_5) & = (1, 109, 1960, 11254, 25868, 25868, 11254, 1960, 109, 1).
\end{align*}
\end{remark}

\begin{remark}
Note that the number of vertices of~$\wigglyComplex_n$ is the number~$\sum_{j = 0}^n 2^j (n+1-j)$ of wiggly arcs on~$n+2$ points.
The number of facets of~$\wigglyComplex_n$ is the number of wiggly pseudotriangulations of~$n+2$ points, which is a bit harder to compute.
For this, denote by $f_n(x)$ the polynomial where the coefficient of~$x^i$ is the number of wiggly pseudotriangulations of~$n+2$ points with~$i$ internal wiggly arcs ending at the last point~$n+1$.
For instance,
\begin{align*}
	f_0(x) & = 1, \\
	f_1(x) & = x + 1, \\
	f_2(x) & = 3 x^3 + 5 x^2 + 4 x + 2, \\
	f_3(x) & = 15 x^5 + 35 x^4 + 44 x^3 + 40 x^2 + 28 x + 14, \\
	f_4(x) & = 105 x^7 + 315 x^6 + 520 x^5 + 630 x^4 + 620 x^3 + 514 x^2 + 352 x + 176.
\end{align*}
We use this additional variable~$x$ to obtain a recursive formula for~$f_n(x)$, discussing on the wiggly pseudotriangle~$t_n$ with a hinge at~$n$.
Namely, there are two types of wiggly pseudotriangulations of~$n+2$ points:
\begin{itemize}
\item those with the arc~$(n, n+1, \varnothing, \varnothing)$ are obtained from a wiggly pseudotriangulation of~$n+1$ points by choosing the position of the only corner of~$t_n$ which is not at~$n+1$,
\item those without the arc~$(n, n+1, \varnothing, \varnothing)$ are obtained from a wiggly pseudotriangulation of~$n+1$ points by choosing the positions of the two corners of~$t_n$ which are not at~$n+1$.
\end{itemize}
Hence we obtain for all~$n \ge 1$,
\[
f_{n}(x) = \frac{1}{(1 - x)^2} \big( f_{n-1}(1) + x^2 (2 x^2 - 2 x - 1) f_{n-1}(x) + x^4 (x - 1) f_{n-1}’(x) \big).
\]
This enables to quickly compute the generating series of the number of wiggly pseudotriangulations
\[
\sum_{n \ge 0} f(1) y^n = 1 + 2 y + 14 y^2 + 176 y^3 + 3232 y^4 + 78384 y^5 + 2366248 y^6 + 85534176 y^7 + 3602770400 y^8 + 
% 173300710720 y^9 + 9373542317760 y^10 + 563142033172480 y^11 + 37206559614499840 y^12 + 2681213937595142656 y^13 +
\dots
\]
\end{remark}

\begin{remark}
\label{rem:wigglyComplexAutomorphism}
The vertical and horizontal reflections provide two obvious automorphisms of the wiggly complex~$\wigglyComplex_n$ (and thus of the wiggly flip graph~$\wigglyFlipGraph_n$).
Moreover, the vertical reflection is an anti-automorphism of the wiggly increasing flip graph~$\wigglyIncreasingFlipGraph_n$ (while the horizontal reflection is not).
\end{remark}

Finally, we will need the following observation, illustrated in \cref{fig:incompatible3}.
%
\begin{figure}
\centerline{\includegraphics[scale=1.3]{incompatible3}}
\caption{The arcs~$\beta$ and~$\beta'$ of \cref{prop:uerp}.}
\label{fig:incompatible3}
\end{figure}

\begin{proposition}
\label{prop:uerp}
Let~$\alpha \eqdef (i, j, A, B)$ and~$\alpha' \eqdef (i', j', A', B')$ be two exchangeable wiggly arcs.
Then any wiggly arc compatible with both~$\alpha$ and~$\alpha'$ is also compatible with the wiggly~arcs:
\begin{itemize}
\item $\beta \eqdef (i, j', A \cup A', B \cup B' \cup \{j\})$ and~$\beta' \eqdef (i, j', A \cup A' \cup \{j\}, B \cup B')$ if~$\alpha$ and~$\alpha'$ are non pointed with~$j = i'$,
(In other words, ~$\beta$ and~$\beta'$ are the two wiggly arcs starting at~$\min(i,i')$ and ending at~$\max(j,j')$ which follow $\alpha$ on~$]i,j[$ and~$\alpha'$ on~$]i',j'[$.)
\item $\beta \eqdef \big( i, j', {]i,j'[} \ssm (B \cup B'), {]i,j'[} \cap (B \cup B') \big)$ and~$\beta' \eqdef \big( i', j, {]i',j[} \cap (A \cup A'), {]i',j[} \ssm (A \cup A') \big)$ if~$\alpha$ and~$\alpha'$ are crossing and there is~$k \in [n-1]$ such that~$k \in (A \cap B') \cup (\{i\} \cap B') \cup (A \cap \{i'\})$ and~$k+1 \in (A' \cap B) \cup (\{j'\} \cap B) \cup (A' \cap \{j\})$.
(In other words, $\beta$ is the wiggly arc starting at~$i$ and ending at~$j'$ which follows the lower hull of~$\alpha$ and~$\alpha'$, and~$\beta'$ is the wiggly arc starting at~$i'$ and ending~at~$j$ which follows the upper hull of~$\alpha$ and~$\alpha'$.)
\end{itemize}
%See \cref{fig:incompatible3} for illustrations.
(By exchanging~$\alpha$ and~$\alpha'$, similar statements hold if~$\alpha$ and~$\alpha'$ are non pointed with~$j = i'$, or if~$\alpha$ and~$\alpha'$ are crossing with~$i \in B'$ or~$i' \in A$.)
\end{proposition}

\begin{proof}
Any wiggly arc non pointed with~$\beta$ would be non pointed with~$\alpha$ or~$\alpha'$ (as the endpoints of~$\beta$ are endpoints of~$\alpha$ or~$\alpha'$).
Any wiggly arc crossing~$\beta$ would be either non pointed or crossing~$\alpha$ or~$\alpha'$ (as~$\beta$ follows~$\alpha$ or~$\alpha'$, except at the point~$j = i'$ in the first situation).
\end{proof}

%%%%%%%%%%%%

\subsection{Wiggly permutations and the wiggly lattice}
\label{subsec:wigglyPermutations}

We now consider wiggly permutations of~$[2n]$, defined as follows.

\begin{definition}
\label{def:wigglyPermutation}
A \defn{wiggly permutation} is a permutation of~$[2n]$ which avoids the patterns:
\begin{itemize}
\item $(2j-1) \cdots i \cdots (2j)$ for~$j \in [n]$ and~$i < 2j-1$,
\item $(2j) \cdots k \cdots (2j-1)$ for~$j \in [n]$ and~$k > 2j$.
\end{itemize}
\end{definition}

\begin{example}
The wiggly permutations of~$[2]$ are~$12$ and~$21$.
The wiggly permutations of~$[4]$ are
\[
1234, 1243, 1342, 1423, 1432, 2134, 2143, 3412, 3421, 4123, 4132, 4213, 4312, 4321.
\]
%The wiggly permutations of~$[6]$ are
%\begin{gather*}
%123456, 213456, 134256, 124356, 123564, 123465, 342156, 214356, 213564, 213465, 341256, 143256, \\
%134562, 134265, 142356, 125643, 124365, 135642, 125634, 123654, 123645, 432156, 345621, 342165, \\
%421356, 215643, 214365, 356421, 215634, 213654, 213645, 431256, 341562, 341265, 413256, 143562, \\
%143265, 134652, 134625, 412356, 156423, 142365, 156243, 126543, 126435, 356412, 156342, 136542, \\
%156234, 126534, 126354, 136425, 126345, 435621, 432165, 346521, 346215, 564213, 421365, 562143, \\
%216543, 216435, 563421, 365421, 562134, 216534, 216354, 364215, 216345, 431562, 431265, 345612, \\
%341652, 341625, 413562, 413265, 156432, 143652, 143625, 136452, 564123, 412365, 561423, 165423, \\
%164235, 561243, 165243, 162543, 162435, 563412, 365412, 561342, 165342, 163542, 561234, 165234, \\
%162534, 162354, 364125, 163425, 162345, 564321, 436521, 436215, 364521, 654213, 642135, 652143, \\
%621543, 621435, 653421, 635421, 652134, 621534, 621354, 634215, 621345, 435612, 431652, 431625, \\
%346512, 346152, 346125, 564132, 413652, 413625, 561432, 165432, 164352, 164325, 364152, 163452, \\
%654123, 641235, 651423, 615423, 614235, 651243, 615243, 612543, 612435, 653412, 564312, 635412, \\
%651342, 615342, 613542, 651234, 615234, 612534, 612354, 634125, 613425, 612345, 654321, 643521, \\
%643215, 634521, 436512, 436152, 436125, 364512, 654132, 641352, 641325, 651432, 615432, 614352, \\
%614325, 634152, 613452, 654312, 643125, 643512, 643152, 634512.
%\end{gather*}
\end{example}

\begin{example}
\label{exm:specialWigglyPermutations}
The permutations
\[
\sigma_\downarrow \eqdef 1 2 \cdots (2n),
\quad
\sigma_\uparrow \eqdef (2n) \cdots 2 1,
\quad
\sigma_\leftarrow \eqdef (2n) \cdots 2 1 \cdots (2n-1),
\quad
\sigma_\rightarrow \eqdef 1 \cdots (2n-1) (2n) \cdots 2
\]
are wiggly permutations of~$[2n]$.
\end{example}

\begin{remark}
The numbers of wiggly permutations are given by
\[
\begin{array}{c|ccccccccc}
n & 1 & 2 & 3 & 4 & 5 & 6 & 7 & 8 & \dots \\
\hline
|\wigglyLattice_n| & 2 & 14 & 176 & 3232 & 78384 & 2366248 & 85534176 & 3602770400 & \dots
\end{array}
\]
\end{remark}

Recall that the \defn{inversion set} and \defn{non-inversion set} of a permutation~$\sigma$ of~$[2n]$ are the sets
\begin{align*}
\inv(\sigma) & \eqdef \set{\big( \sigma(i), \sigma(j) \big)}{1 \le i < j \le 2n \text{ and } \sigma(i) > \sigma(j)}, \\
\ninv(\sigma) & \eqdef \set{\big( \sigma(i), \sigma(j) \big)}{1 \le i < j \le 2n \text{ and } \sigma(i) < \sigma(j)}.
\end{align*}
Note that~$\inv(\sigma)$ and~$\ninv(\sigma)$ are transitive: $\{(c,b), (b,a)\} \subseteq \inv(\sigma)$ implies~$(c,a) \in \inv(\sigma)$ for all~${1 \le a < b < c \le 2n}$, and similarly for~$\ninv$.
The inversion sets of wiggly permutations are characterized as follows.

\begin{lemma}
\label{lem:inversionSetsWigglyPermutations}
A permutation~$\sigma$ of~$[2n]$ is a wiggly permutation if and only if for all~$j \in [n]$,
\begin{itemize}
\item $(2j-1, i) \in \inv(\sigma)$ implies $(2j, i) \in \inv(\sigma)$ for all~$i < 2j-1$, and
\item $(k, 2j-1) \in \inv(\sigma)$ implies $(k, 2j) \in \inv(\sigma)$ for all~$k > 2j$.
\end{itemize}
A similar characterization holds for~$\ninv(\sigma)$ by exchanging~$2j-1$ and~$2j$.
\end{lemma}

\begin{proof}
Immediate as it precisely corresponds to the pattern avoidance description.
\end{proof}

The (left) \defn{weak order} on permutations of~$[2n]$ is defined as the inclusion order of their inversion sets.
Its cover relations are given by the exchanges of two entries at consecutive positions.
It is a (congruence uniform) lattice, and the join and meet satisfy
\[
\inv(\sigma \join \tau) = \big( \inv(\sigma) \cup \inv(\tau) \big)^\textrm{tc}
\qquad\text{and}\qquad
\ninv(\sigma \meet \tau) = \big( \ninv(\sigma) \cup \ninv(\tau) \big)^\textrm{tc}
\]
where~$X^\mathrm{tc}$ denotes the transitive closure of~$X$.

%The following statements are illustrated on \cref{fig:wigglyLattice}\,(right) when~${n = 2}$.
%
\begin{figure}
\centerline{\includegraphics[scale=1.1]{wigglyLattice}}
\caption{The wiggly lattice~$\wigglyLattice_2$ on wiggly pseudotriangulations (left) and on wiggly permutations (right).}
\label{fig:wigglyLattice}
\end{figure}

\begin{proposition}
The wiggly permutations induce a sublattice of the weak order on permutations of~$[2n]$, that we call the \defn{wiggly lattice}~$\wigglyLattice_n$.
\end{proposition}

\begin{proof}
Consider two wiggly permutations~$\rho, \sigma$ of~$[2n]$, and let~$\tau = \rho \join \sigma$.
Assume that there is~$1 \le i < 2j-1 < 2n$ such that~$(2j-1, i) \in \inv(\tau)$.
As $\inv(\tau) = \big( \inv(\rho) \cup \inv(\sigma) \big)^\textrm{tc}$, there exist~$i \le i' < 2j-1$ such that~$(i', i) \in \inv(\tau)$ and~$(2j-1, i') \in \inv(\rho) \cup \inv(\sigma)$.
Since~$\rho$ and~$\sigma$ are wiggly permutations, we obtain by \cref{lem:inversionSetsWigglyPermutations} that~$(2j, i') \in \inv(\rho) \cup \inv(\sigma) \subseteq \inv(\tau)$.
As~$(i', i) \in \inv(\tau)$ and~$(2j, i') \in \inv(\tau)$ and~$\inv(\tau)$ is transitive, we conclude that~$(2j,i) \in \inv(\tau)$.
A similar argument shows that~$(k, 2j-1) \in \inv(\tau)$ implies~$(k, 2j) \in \inv(\tau)$ for all~$1 < 2j < k \le 2n$.
By \cref{lem:inversionSetsWigglyPermutations}, we conclude that~$\tau = \rho \join \sigma$ is a wiggly permutation.
The proof is similar for~$\rho \meet \sigma$, using $\ninv$ instead of~$\inv$.
\end{proof}

\begin{remark}
\label{rem:wigglyLatticeAntiIsomorphism}
The map~$\sigma_1 \dots \sigma_{2n} \mapsto (2n+1-\sigma_1) \dots (2n+1-\sigma_n)$ obviously provides an anti-isomorphism of the wiggly lattice~$\wigglyLattice_n$.
\end{remark}

We now aim at describing the cover relations of the wiggly lattice.
Recall that an \defn{ascent} (resp.~\defn{descent}) in a permutation~$\sigma$ is a position~$j$ such that~$\sigma(j) < \sigma(j+1)$ (resp.~$\sigma(j) > \sigma(j+1)$).

\begin{lemma}\label{lem:wigglyCoverRelation}
Consider an ascent~$j$ of a wiggly permutation~$\sigma$ of~$[2n]$.
Let~$i \eqdef \min \big( j, \sigma^{-1} \big( \sigma(j)+1 \big) \big)$ if~$\sigma(j)$ is odd, and $i \eqdef j$ otherwise.
Let~$k \eqdef \max \big( j+1, \sigma^{-1} \big( \sigma(j+1)+1 \big) \big)$ if~$\sigma(j+1)$ is odd, and $k \eqdef j+1$ otherwise.
Then
\[
\sigma^j \eqdef \sigma(1) \dots \sigma(i-1) \sigma(j+1) \dots \sigma(k) \sigma(i) \dots \sigma(j) \sigma(k+1) \dots \sigma(2n).
\]
is the minimal wiggly permutation such that~$\inv(\sigma) \cup \big\{ \big( \sigma(j+1), \sigma(j) \big) \big\} \subseteq \inv(\sigma^j)$.
\end{lemma}

\begin{proof}
We start with a few observations.
Let~$i < p \le j$ (resp.~$j+1 \le q < k$).
As~$\sigma$ is a wiggly permutation, we have~$\sigma(p) < \sigma(i)$ (resp.~$\sigma(q) > \sigma(k)$).
Hence~$\big( \sigma(i), \sigma(p) \big)$ (resp.~$\big( \sigma(q), \sigma(k) \big)$) belongs to~$\inv(\sigma)$.
Moreover, since~$j$ is an ascent of~$\sigma$, we obtain that~$\sigma(p) < \sigma(q)$ for all~${i \le p \le j < q \le k}$.
Hence, $\inv(\sigma^j) = \inv(\sigma) \cup \bigset{ \big( \sigma(q), \sigma(p) \big) }{i \le p \le j < q \le k}$.

We now prove that~$\sigma^j$ is indeed a wiggly permutation of~$[2n]$.
We consider~$v \in [n]$ and~$u < 2v-1$ such that~$(2v-1, u) \in \inv(\sigma^j)$, and we show that~$(2v, u) \in \inv(\sigma^j)$.
If~$(2v, u) \in \inv(\sigma)$, we are done as~$\inv(\sigma) \subset \inv(\sigma^j)$.
If~$(2v, u) \not\in \inv(\sigma)$, then~$(2v-1, u) \not\in \inv(\sigma)$ by \cref{lem:inversionSetsWigglyPermutations}, and~$i \le \sigma^{-1}(u) \le j < \sigma^{-1}(2v-1) \le k$ since~${\inv(\sigma^j) \ssm \inv(\sigma) = \bigset{ \big( \sigma(q), \sigma(p) \big) }{i \le p \le j < q \le k}}$.
We have~$\sigma^{-1}(2v) \le k$ since~$\sigma$ is a wiggly permutation.
As~$(2v, u) \not\in \inv(\sigma)$ and~$\sigma(p) < \sigma(q)$ for all~$i \le p \le j < q \le k$, we conclude that~$j < \sigma^{-1}(2v) < k$.
Hence, we obtain that ${i \le \sigma^{-1}(u) \le j < \sigma^{-1}(2v) \le k}$, so that~$(2v,u) \in \inv(\sigma^j)$.
Similarly~${(w, 2v-1) \in \inv(\sigma^j)}$ implies~$(w, 2v) \in \inv(\sigma^j)$ for all~$v \in [n]$ and~$w > 2v$.
We conclude that~$\sigma^j$ is indeed a wiggly permutation of~$[2n]$ by \cref{lem:inversionSetsWigglyPermutations}.

Consider now any wiggly transposition~$\tau$ such that~$\inv(\sigma) \cup \big\{ \big( \sigma(j+1), \sigma(j) \big) \big\} \subseteq \inv(\tau)$.
By \cref{lem:inversionSetsWigglyPermutations}, we obtain that~$\inv(\tau)$ also contains % both~$\big( \sigma(j+1), \sigma(i) \big)$ and~$\big( \sigma(k), \sigma(j) \big)$, hence also~
$\big( \sigma(k), \sigma(i) \big)$.
Since~$\inv(\sigma) \subset \inv(\tau)$ and~$\inv(\sigma)$ contains~$\big( \sigma(i), \sigma(p) \big)$ and~$\big( \sigma(q), \sigma(k) \big)$ for all~$i < p \le j$ and~$j+1 \le q < k$, we conclude by transitivity that~$\inv(\tau)$ contains~$\big( \sigma(q), \sigma(p) \big)$ for all~$i \le p \le j < q \le k$.
\end{proof}

\begin{proposition}
Each wiggly permutation~$\sigma$ covers (resp.~is covered by) as many wiggly permutations as its number of descents (resp.~ascents), so that the cover graph of~$\wigglyLattice_n$ is regular of degree~$2n-1$.
\end{proposition}

\begin{proof}
%Consider an ascent~$j$ of~$\sigma$.
%Let~$i \eqdef \min \big( j, \sigma^{-1} \big( \sigma(j)+1 \big) \big)$ if~$\sigma(j)$ is odd, and $i \eqdef j$ otherwise.
%Let~$k \eqdef \max \big( j+1, \sigma^{-1} \big( \sigma(j+1)+1 \big) \big)$ if~$\sigma(j+1)$ is odd, and $k \eqdef j+1$ otherwise.
%Let~$\sigma^j \eqdef \sigma(1) \dots \sigma(i-1) \sigma(j+1) \dots \sigma(k) \sigma(i) \dots \sigma(j) \sigma(k+1) \dots \sigma(2n)$.
%Then~$\sigma^j$ is the minimal wiggly permutation such that~$\inv(\sigma^j) \supseteq \inv(\sigma) \cup \big\{ \big( \sigma(j+1), \sigma(j) \big) \big\}$.
Observe that~$\sigma^j \ne \sigma^{j'}$ for distinct ascents~$j \ne j'$.
As any permutation~$\sigma'$ larger than~$\sigma$ satisfies~${\inv(\sigma') \supseteq \inv(\sigma) \cup \{\sigma(j+1), \sigma(j)\}}$ for some ascent~$j$ of~$\sigma$, we thus obtain that~$j \to \sigma^j$ is a bijection from the ascents of~$\sigma$ to the wiggly permutations covering~$\sigma$.
The proof is symmetrical for the bijection from descents of~$\sigma$ to wiggly permutations covered by~$\sigma$.
\end{proof}

We close this section by the following conjecture (checked computationally up to~$n = 3$).

\begin{conjecture}
\label{conj:Hamiltonian}
The cover graph of the wiggly lattice~$\wigglyLattice_n$ is Hamiltonian.
\end{conjecture}

Note that unfortunately, wiggly permutations do not form a zigzag language in the sense of~\cite{HartungHoangMutzeWilliams} (which would have guarantied the existence of a Gray code).
\vincent{Ask Aaron what he prefers here...}

%%%%%%%%%%%%

\subsection{Bijection}
\label{subsec:bijection}

We now prove that wiggly pseudotriangulations and wiggly permutations are in bijection, and that this bijection induces an isomorphism from the wiggly flip graph to the cover graph of the wiggly lattice.
The following two definitions are illustrated in \cref{fig:wigglyLattice,fig:bijection}.

\begin{figure}
\centerline{\includegraphics[scale=1.7]{bijection}}
\caption{The bijection between wiggly pseudotriangulations and wiggly permutations.}
\label{fig:bijection}
\end{figure}


\begin{definition}
\label{def:bijection1}
Consider a wiggly pseudotriangulation~$T$.
Rotating counterclockwise inside each wiggly pseudotriangle of~$T$, we label by~$2h-1$ (resp.~$2h+1$) the corner immediately preceding (resp.~following) the hinge~$h$ (the remaining corner remains unlabelled).
We define~$\Phi(T)$ as the permutation obtained by reading these labels from bottom to top, meaning that for each internal wiggly arc~$\alpha$ of~$T$, the label incident to~$\alpha$ and below~$\alpha$ appears just before the label incident to~$\alpha$ and above~$\alpha$.
\end{definition}

\begin{example}
The map~$\Phi$ sends the wiggly pseudotriangulations of \cref{exm:specialWigglyPseudotriangulations} to the wiggly permutations of \cref{exm:specialWigglyPermutations}.
Namely, $\Phi(T_\downarrow) = \sigma_\downarrow$, $\Phi(T_\uparrow) = \sigma_\uparrow$, $\Phi(T_\leftarrow) = \sigma_\leftarrow$, and~$\Phi(T_\rightarrow) = \sigma_\rightarrow$.
\end{example}

\begin{definition}
\label{def:bijection2}
For a wiggly permutation~$\sigma$ of~$[2n]$, we define~$\Psi(\sigma) \eqdef \set{\alpha(\sigma, k)}{k \in [2n-1]}$, where for~$k \in [2n-1]$, we have~$\alpha(\sigma, k) \eqdef ( i, j, A, B)$ with
\begin{align*}
i & \eqdef \max \{0\} \cup \set{i \in [n]}{2i-1 \in \sigma([k]) \not\ni 2i}, \\
j & \eqdef \min \{n+1\} \cup \set{j \in [n]}{2j \in \sigma([k]) \not\ni 2j-1}, \\
A & \eqdef \set{\ell \in {]i,j[}}{\{2\ell-1, 2\ell\} \subseteq \sigma([k])}, \\
B & \eqdef \set{\ell \in {]i,j[}}{\{2\ell-1, 2\ell\} \cap \sigma([k]) = \varnothing}.
\end{align*}
\end{definition}

\begin{example}
The map~$\Psi$ sends the wiggly permutations of \cref{exm:specialWigglyPermutations} to the wiggly pseudotriangulations of \cref{exm:specialWigglyPseudotriangulations}.
Namely, $\Psi(\sigma_\downarrow) = T_\downarrow$, $\Psi(\sigma_\uparrow) = T_\uparrow$, $\Psi(\sigma_\leftarrow) = T_\leftarrow$, and~$\Psi(\sigma_\rightarrow) = T_\rightarrow$.
\end{example}

\begin{proposition}
The maps~$\Phi$ of \cref{def:bijection1} and $\Psi$ of \cref{def:bijection2} define inverse bijections between the wiggly pseudotriangulations and the wiggly permutations, which induce a directed graph isomorphism between the wiggly increasing flip graph~$\wigglyIncreasingFlipGraph_n$ and the Hasse diagram of the wiggly lattice~$\wigglyLattice_n$.
\end{proposition}

\begin{proof}
First, we show that \(\Phi(T)\) is a well-defined wiggly permutation for each wiggly pseudotriangulation \(T\).
Observe first that~\(\Phi(T)\) is by construction a permutation~$\sigma$ of~$[2n]$.
For any \(j \in [n]\), let \(t_j\) be the pseudotriangle of \(T\) that has hinge \(j\).
Suppose that \(2j-1\) appears before \(2j\) in \(\sigma\) for some fixed \(j \in [n]\).
This means that the pseudotriangle~\(t_j\) has its unlabelled corner to the left of its labelled corners.
In other words, its hinge opens to the right (see \eg $t_2$ in~\cref{fig:bijection}).
Consider any label \(i\) that we encounter as we traverse from \(2j-1\) to \(2j\).
This label belongs to some pseudotriangle \(t_h\) with~$h > j$.
In other words, \(\sigma\) avoids the pattern \(2j-1 \cdots i \cdots 2j\) for \(i < 2j-1\).
The other case (in which \(2j\) appears before \(2j-1\) in \(\sigma\)) is symmetric.

Next, we show that \(\Psi(\sigma)\) is a wiggly pseudotriangulation for each wiggly permutation \(\sigma\).
Observe first that for any~$1 \le u < v \le n$, we cannot see~$\{2u, 2v-1\}$ before~$\{2u-1, 2v\}$ in~$\sigma$ as it contains no forbidden pattern of \cref{def:wigglyPermutation}.
Using the notations of \cref{def:bijection2}, this implies that~$i < j$ and that~${]i,j[} = A \sqcup B$, so that~$\alpha(\sigma,k) \eqdef (i, j, A, B)$ is indeed a wiggly arc for each~$k \in [2n-1]$.
By~\cref{prop:wigglyPseudotriangulations}, it thus suffices to check that for each \(k \neq k'\) in \([2n-1]\), the arcs 
\(\alpha(\sigma,k)\) and~\(\alpha(\sigma,k')\) are distinct and compatible.
\begin{enumerate}
\item \textbf{Distinctness.}
Suppose by contradiction that \(\alpha(\sigma,k) = (i,j,A,B) = \alpha(\sigma,k')\) for some~\({k < k'}\).
Let~${\ell \in \sigma([k'] \ssm [k])}$ and~$\bar\ell \eqdef \lceil \ell/2 \rceil$.
As~$\ell \notin \sigma([k])$, we have~$\bar\ell \notin A$.
As~$\ell \in \sigma([k'])$, we have~$\bar\ell \notin B$.
As~$\{2i-1, 2j\} \subseteq \sigma([k])$ and~$\{2i, 2j-1\} \cap \sigma([k']) = \varnothing$ and~$\sigma$ avoids the forbidden pattern of \cref{def:wigglyPermutation}, we have~$2i < \ell < 2j-1$, so that~$i < \bar\ell < j$.
This contradicts the fact that~${]i,j[} = A \sqcup B$.

\item \textbf{Compatibility.}
Let $\alpha(\sigma, k) = (i,j,A,B)$ and $\alpha(\sigma, k') = (i',j',A',B')$ for some \(k < k'\).
It is clear from the definition that \(i \neq j'\), as the sets over which we take the $\max$ and $\min$ to define \(i\) and \(j'\) respectively are disjoint.
Similarly, \(j \neq i'\).
Hence, the two arcs are pointed.
To check that the arcs are non-crossing, we show $(A \cap B') \cup (\{i,j\} \cap B') \cup (A \cap \{i',j'\}) = \varnothing$.
Indeed~$A \cap B' = \varnothing$ since~$A \subseteq A'$ because~$\sigma([k]) \subseteq \sigma([k'])$.
Moreover, \(\{i,j\} \cap B' = \emptyset\) since~\(\{2i - 1, 2j\} \subseteq \sigma([k]) \subseteq \sigma([k'])\).
Finally, \(A \cap \{i',j'\} = \emptyset\) since~\(\{2i', 2j'-1\} \cap \sigma([k]) \subseteq \{2i', 2j'-1\} \cap \sigma([k']) = \varnothing\).
\end{enumerate}

Next, we show that the maps \(\Phi\) and \(\Psi\) are inverse bijections.
Let \(\sigma\) be a wiggly permutation, so that \(\Psi(\sigma)\) is a wiggly pseudotriangulation.
Let~$k \in [2n-1]$ and~$m \eqdef \lceil \sigma(k)/2 \rceil$.
Then observe that
\begin{itemize}
\item if $\{2m, 2m-1\} \subseteq \sigma([k])$, then~$k$ is minimal such that~$\alpha(\sigma,k)$ passes above the point~$m$,
\item if~$\sigma(k) = 2m$ and~$2m-1 \notin \sigma([k])$, then~$k$ is minimal such that~$\alpha(\sigma,k)$ has right endpoint~$m$,
\item if~$\sigma(k) = 2m-1$ and~$2m \notin \sigma([k])$, then~$k$ is minimal such that~$\alpha(\sigma,k)$ has left endpoint~$m$.
\end{itemize}
It follows that in the wiggly pseudotriangulation~\(\Psi(\sigma)\), the arc \(\alpha(\sigma, k)\) is precisely the arc lying immediately above the angle labelled by~\(\sigma(k)\).
Therefore, we have~\(\Phi(\Psi(\sigma)) = \sigma\).

Conversely, let \(T\) be a wiggly pseudotriangulation, so that \(\sigma = \Phi(T)\) is a wiggly permutation.
Then for any \(k \in [2n-1]\), the arc immediately above the angle of~$T$ labelled by~$\sigma(k)$ is precisely the one constructed as~\(\alpha(\sigma, k)\).
This shows that \(\Psi(\Phi(T)) = T\).

Finally, consider a cover relation~$\sigma \lessdot \sigma^j$ in the wiggly lattice~$\wigglyLattice_n$ as described in~\cref{lem:wigglyCoverRelation}.
Using the notations of~\cref{lem:wigglyCoverRelation}, bserve that
\begin{itemize}
\item $\alpha(\sigma^j, \ell) = \alpha(\sigma, \ell)$ for all~$\ell < i$ or~$\ell > k$,
\item $\alpha(\sigma^j, \ell) = \alpha(\sigma, \ell+k-j)$ for all~$i \le \ell < j$, and
\item $\alpha(\sigma^j, \ell) = \alpha(\sigma, \ell-j+i-1)$ for all~$j < \ell \le k$.
\end{itemize}
Hence, $\Psi(\sigma) \ssm \{\alpha(\sigma, j)\} = \Psi(\sigma^j) \ssm \{\alpha(\sigma^j, j)\}$.
This implies that~$\Psi$ is a morphism of directed graph from the Hasse diagram of the wiggly lattice~$\wigglyLattice_n$ to the wiggly increasing flip graph~$\wigglyIncreasingFlipGraph_n$.
As the underlying undirected graphs are both regular of degree~$2n-1$, we conclude that~$\Phi$ and~$\Psi$ induce directed graph isomorphisms between the wiggly increasing flip graph~$\wigglyIncreasingFlipGraph_n$ and the Hasse diagram of the wiggly lattice~$\wigglyLattice_n$.
\end{proof}

\begin{remark}
Transporting the wiggly lattice~$\wigglyLattice_n$ via the map~$\Psi$ to the wiggly pseudotriangulation, note that the minimal wiggly pseudotriangulation is~$\Psi(\sigma_\downarrow) = T_\downarrow$ while the maximal wiggly pseudotriangulation is~$\Psi(\sigma_\uparrow) = T_\uparrow$. See \cref{exm:specialWigglyPseudotriangulations,fig:specialWigglyPseudotriangulations} for illustrations.
\end{remark}

\begin{remark}
The map~$\Phi$ sends the wiggly complex automorphism of \cref{rem:wigglyComplexAutomorphism} given by the vertical reflection to the wiggly lattice anti-isomorphism of \cref{rem:wigglyLatticeAntiIsomorphism}.
\end{remark}

%%%%%%%%%%%%%%%%%%%%%%%%%%%%%%%%%%%%%%

\section{Wiggly fan and wigglyhedron}
\label{sec:geometry}

In this section, we use $\b{g}$- and $\b{c}$-vectors (\cref{subsec:gcvectors}) to define the wiggly fan (\cref{subsec:wigglyFan}) and the wigglyhedron (\cref{subsec:wigglyhedron}), which provide geometric realizations of the wiggly complex and of the wiggly lattice.

%%%%%%%%%%%%

\subsection{Polyhedral geometry}
\label{subsec:polyhedralGeometry}

We refer to \cite{Ziegler-polytopes} for a reference on polyhedral geometry, and only remind the basic notions needed later in the paper.

A (polyhedral) \defn{cone} is the positive span~$\R_{\ge 0}\b{R}$ of a finite set~$\b{R}$ of vectors of~$\R^d$ or equivalently, the intersection of finitely many closed linear half-spaces of~$\R^d.$ 
The \defn{faces} of a cone are its intersections with its supporting hyperplanes. 
The \defn{rays} (resp.~\defn{facets}) are the faces of dimension~$1$ (resp.~ codimension~$1$).
A cone is \defn{simplicial} if its rays are linearly independent.
A (polyhedral) \defn{fan}~$\Fan$ is a set of cones such that any face of a cone of~$\Fan$ belongs to~$\Fan$, and any two cones of~$\Fan$ intersect along a face of both. 
A fan is \defn{essential} if the intersection of its cones is the origin, \defn{complete} if the union of its cones covers~$\R^d$, and \defn{simplicial} if all its cones are simplicial.

Note that a simplicial fan defines a simplicial complex on its rays (the simplices of the simplicial complex are the subsets of rays which span a cone of the fan).
Conversely, given a simplicial complex~$\Delta$ with ground set~$V$, one can try to realize it geometrically by associating a ray~$\b{r}_v$ of~$\R^d$ to each~$v \in V$, and the cone~$\R_{\ge 0}\b{R}_\triangle$ generated by the set~$\b{R}_\triangle \eqdef \set{\b{r}_v}{v \in \triangle}$ to each~$\triangle \in \Delta$.
To show that the resulting cones indeed form a fan, we will need the following statement, which can be seen as a reformulation of~\cite[Coro.~4.5.20]{DeLoeraRambauSantos}.

\begin{proposition}
\label{prop:characterizationFan}
Consider a closed simplicial $(d-1)$-dimensional pseudomanifold~$\Delta$ with ground set~$V$ and a set of vectors~$(\b{r}_v)_{v \in V}$ of~$\R^d$, and define~$\b{R}_\triangle \eqdef \set{\b{r}_v}{v \in \triangle}$ for any~$\triangle \in \Delta$.
Then the collection of cones~$\set{\R_{\ge 0}\b{R}_\triangle}{\triangle \in \Delta}$ forms a complete simplicial fan of~$\R^d$ if and~only~if
\begin{itemize}
\item there exists a vector~$\b{v}$ of~$\R^d$ contained in only one of the cones~$\R_{\ge 0}\b{R}_\triangle$ for~$\triangle \in \Delta$,
\item for any two adjacent facets~$\triangle, \triangle'$ of~$\Delta$ with~$\triangle \ssm \{v\} = \triangle' \ssm \{v'\}$, we have~$\lambda_v \lambda_{v'} > 0$~where
\[
\lambda_v \, \b{r}_v + \lambda_{v'} \, \b{r}_{v'} + \sum_{w \in \triangle \cap \triangle'} \lambda_w \, \b{r}_w = 0
\]
denotes the unique (up to rescaling) linear dependence on~$\b{R}_{\triangle \cup \triangle'}$.
\end{itemize}
\end{proposition}

A \defn{polytope} is the convex hull of finitely many points of~$\R^d$ or equivalently, a bounded intersection of finitely many closed affine half-spaces of~$\R^d$.
The \defn{faces} of a polytope are its intersections with its supporting hyperplanes.
The \defn{vertices} (resp.~\defn{edges}, resp.~\defn{facets}) are the faces of dimension~$0$ (resp.~dimension~$1$, resp.~codimension~$1$).

The \defn{normal cone} of a face~$\polytope{F}$ of a polytope~$\polytope{P}$ is the cone generated by the normal vectors to the supporting hyperplanes of~$\polytope{P}$ containing~$\polytope{F}$.
Said differently, it is the cone of vectors~$\b{c}$ of~$\R^d$ such that the linear form~$\b{x} \mapsto \dotprod{\b{c}}{\b{x}}$ on~$\polytope{P}$ is maximized by all points of the face~$\polytope{F}$.
The \defn{normal fan} of~$\polytope{P}$ is the set of normal cones of all its faces.

Consider now a complete simplicial fan~$\Fan$ of~$\R^d$ with rays~$(\b{r}_v)_{v \in V}$ and cones~$\R_{\ge 0} \b{R}_\triangle$ for~${\triangle \in \Delta}$, where~$\b{R}_\triangle \eqdef \set{\b{r}_v}{v \in \triangle}$ as in \cref{prop:characterizationFan}.
To realize the fan~$\Fan$, one can try to pick a height vector~$\b{h} \eqdef (h_v)_{v \in V} \in \R^V$ and consider the polytope
\(
\polytope{P}_{\b{h}} \eqdef \set{\b{x} \in \R^d}{\dotprod{\b{r}_v}{\b{x}} \le h_v \text{ for all } v \in V}.
\)
The following classical statement characterizes the height vectors~$\b{h}$ for which the fan~$\Fan$ is the normal fan of this polytope~$\polytope{P}_{\b{h}}$.
We borrow the formulation from~\cite[Lem.~2.1]{ChapotonFominZelevinsky}.

\begin{proposition}
\label{prop:characterizationPolytopalFan}
Let~$\Fan$ be an essential complete simplicial fan in~$\R^n$ with rays~$(\b{r}_v)_{v \in V}$ and cones~$\R_{\ge 0} \b{R}_\triangle$ for~$\triangle \in \Delta$.
Then the following are equivalent for any height vector~$\b{h} \in \R^V$:
\begin{itemize}
\item The fan~$\Fan$ is the normal fan of the polytope~$\polytope{P}_{\b{h}} \eqdef \set{\b{x} \in \R^d}{\dotprod{\b{r}_v}{\b{x}} \le h_v \text{ for all } v \in V}$.
\item For two adjacent facets~$\triangle, \triangle'$ of~$\Delta$ with~$\triangle \ssm \{v\} = \triangle' \ssm \{v'\}$, the height vector~$\b{h}$ satisfies the \defn{wall crossing inequality}
\[
\lambda_v \, h_v + \lambda_{v'} \, h_{v'} + \sum_{w \in \triangle \cap \triangle'} \lambda_w \, h_w > 0
\]
where
\[
\lambda_v \, \b{r}_v + \lambda_{v'} \, \b{r}_{v'} + \sum_{w \in \triangle \cap \triangle'} \lambda_w \, \b{r}_w = 0
\]
denotes the unique linear dependence on~$\b{R}_{\triangle \cup \triangle'}$ such that~$\lambda_v + \lambda_{v'} = 2$.
\end{itemize}
\end{proposition}

We denote by~$(\b{e}_i)_{i \in [d]}$ the standard basis of~$\R^d$.
For~$I \subseteq [d]$, we define~$\one_I \eqdef \sum_{i \in I} \b{e}_i$, and we often shorten~$\one_{[d]}$ by~$\one_d$.
We denote by~$\HH_d$ the hyperplane of~$\R^d$ defined by the equation~$\dotprod{\b{x}}{\one_d} = 0$, and we denote by~$\pi : \R^d \to \HH$ the orthogonal projection on~$\HH_d$, that is~$\pi(\b{x}) \eqdef \b{x} - (\dotprod{\b{x}}{\one_d} / d) \one_d$.

%%%%%%%%%%%%

\subsection{$\b{g}$-vectors and $\b{c}$-vectors}
\label{subsec:gcvectors}

We now define two families of vectors, illustrated in \cref{fig:pseudotriangulationMatrices}.
%
\begin{figure}
\centerline{\raisebox{-1.8cm}{\includegraphics[scale=2]{pseudotriangulationMatrices}} \quad \input{figures/gcmatrices}}
\caption{The $\b{g}$-matrix~$\b{g}(T)$ and $\b{c}$-matrix~$\b{c}(T)$ of a wiggly pseudotriangulation~$T$. The $i$th column of these matrices are the $\b{g}$-vector~$\b{g}(\alpha)$ and $\b{c}$-vector~$\b{c}(\alpha, T)$ of the $i$th wiggly arc~$\alpha$ of~$T$ (ordered from bottom to top). The colors of the columns match the colors of the wiggly arcs.}
\label{fig:pseudotriangulationMatrices}
\end{figure}

\begin{definition}
\label{def:gvectors}
The \defn{$\b{g}$-vector}~$\b{g}(\alpha)$ of a wiggly arc~$\alpha \eqdef (i, j, A, B)$ is defined as the projection~$\pi \big( \hat{\b{g}}(\alpha) \big)$ of the vector~$\hat{\b{g}}(\alpha) \eqdef \one_{\alpha^+} - \one_{\alpha^-}$ where
\begin{align*}
\alpha^+ & \eqdef \big(\{2i-1, 2j\} \ssm \{-1, 2n+2\} \big) \cup \set{2a-1}{a \in A} \cup \set{2a}{a \in A},
\\
\alpha^- & \eqdef \big(\{2i, 2j-1\} \ssm \{0, 2n+1\} \big) \cup \set{2b-1}{b \in B} \cup \set{2b}{b \in B}.
\end{align*}
If we place the coordinate~$2p-1$ on the left and the coordinate~$2p$ on the right of point~$p$, then~$\b{g}(\alpha)$ has a $1$ outside its two endpoints and on both sides of points in~$A$, and a~$-1$ inside its two endpoints and on both sides of points in~$B$.
Note that ${\hat{\b{g}} \big( (0, n+1, [n], \varnothing) \big) = \one_{2n} = - \hat{\b{g}} \big( (0, n+1, \varnothing, [n]) \big)}$, so that~${\b{g} \big( (0, n+1, [n], \varnothing) \big) = \b{0} = \b{g} \big( (0, n+1, \varnothing, [n]) \big)}$.
We define~$\b{g}(D) \eqdef \set{\b{g}(\alpha)}{\alpha \in D^\circ}$ for a set~$D$ of wiggly arcs.
\end{definition}

\begin{example}
\label{exm:specialGMatrices}
\cref{table:specialGMatrices} gathers the $\b{g}$-matrices (\ie matrices whose columns are the $\b{g}$-vectors) of the wiggly pseudotriangulations of \cref{exm:specialWigglyPseudotriangulations} illustrated in \cref{fig:specialWigglyPseudotriangulations}.

\begin{table}
	\begingroup
	\setlength\arraycolsep{2pt}
	\begin{alignat*}{3}
%	\b{g}(T_\downarrow) & = \begin{pmatrix}
%		1 & 0 & \dots & 0 & 0 & 1 & 1 & \dots & 1 & 1 \\
%		-1 & 0 & \dots & 0 & 0 & 1 & 1 & \dots & 1 & 1 \\
%		-1 & 1 & \dots & 0 & 0 & -1 & 1 & \dots & 1 & 1 \\
%		-1 & -1 & \dots & 0 & 0 & -1 & 1 & \dots & 1 & 1 \\
%		-1 & -1 & \dots & 0 & 0 & -1 & -1 & \dots & 1 & 1 \\
%		\vdots & \vdots & \ddots & \vdots & \vdots & \vdots & \vdots & \ddots & \vdots & \vdots \\
%		-1 & -1 & \dots & 0 & 0 & -1 & -1 & \dots & 1 & 1 \\
%		-1 & -1 & \dots & 1 & 0 & -1 & -1 & \dots & -1 & 1 \\
%		-1 & -1 & \dots & -1 & 0 & -1 & -1 & \dots & -1 & 1 \\
%		-1 & -1 & \dots & -1 & 1 & -1 & -1 & \dots & -1 & -1 \\
%		-1 & -1 & \dots & -1 & -1 & -1 & -1 & \dots & -1 & -1 \\
%	\end{pmatrix}
%	\qquad &
	\b{g}(T_\downarrow) & = \begin{pmatrix}
		1 & 1 & 0 & 1 & \dots & 0 & 1 & 0 \\
		-1 & 1 & 0 & 1 & \dots & 0 & 1 & 0 \\
		-1 & -1 & 1 & 1 & \dots & 0 & 1 & 0 \\
		-1 & -1 & -1 & 1 & \dots & 0 & 1 & 0 \\
		-1 & -1 & -1 & -1 & \dots & 0 & 1 & 0 \\
		\vdots & \vdots & \vdots & \vdots & \ddots & \vdots & \vdots & \vdots \\
		-1 & -1 & -1 & -1 & \dots & 0 & 1 & 0 \\
		-1 & -1 & -1 & -1 & \dots & 1 & 1 & 0 \\
		-1 & -1 & -1 & -1 & \dots & -1 & 1 & 0 \\
		-1 & -1 & -1 & -1 & \dots & -1 & -1 & 1 \\
		-1 & -1 & -1 & -1 & \dots & -1 & -1 & -1 \\
	\end{pmatrix}
	\qquad &
%	\b{g}(T_\leftarrow) & = \begin{pmatrix}
%		-1 & -1 & \dots & -1 & -1 & 1 & 1 & \dots & 1 & 1 \\
%		1 & -1 & \dots & -1 & -1 & 1 & 1 & \dots & 1 & 1 \\
%		0 & -1 & \dots & -1 & -1 & -1 & 1 & \dots & 1 & 1 \\
%		0 & 1 & \dots & -1 & -1 & 1 & 1 & \dots & 1 & 1 \\
%		0 & 0 & \dots & -1 & -1 & 0 & -1 & \dots & 1 & 1 \\
%		\vdots & \vdots & \ddots & \vdots & \vdots & \vdots & \vdots & \ddots & \vdots & \vdots \\
%		0 & 0 & \dots & -1 & -1 & 0 & 0 & \dots & 1 & 1 \\
%		0 & 0 & \dots & -1 & -1 & 0 & 0 & \dots & -1 & 1 \\
%		0 & 0 & \dots & 1 & -1 & 0 & 0 & \dots & 1 & 1 \\
%		0 & 0 & \dots & 0 & -1 & 0 & 0 & \dots & 0 & -1 \\
%		0 & 0 & \dots & 0 & 1 & 0 & 0 & \dots & 0 & 1 \\
%	\end{pmatrix}
%	\qquad &
	\b{g}(T_\leftarrow) & = \begin{pmatrix}
		-1 & -1 & \dots & -1 & -1 & 1 & \dots & 1 & 1 \\
		-1 & -1 & \dots & -1 & 1 & 1 & \dots & 1 & 1 \\
		-1 & -1 & \dots & -1 & 0 & -1 & \dots & 1 & 1 \\
		-1 & -1 & \dots & 1 & 0 & 1 & \dots & 1 & 1 \\
		-1 & -1 & \dots & 0 & 0 & 0 & \dots & 1 & 1 \\
		\vdots & \vdots & \ddots & \vdots & \vdots & \vdots & \ddots & \vdots & \vdots \\
		-1 & -1 & \dots & 0 & 0 & 0 & \dots & 1 & 1 \\
		-1 & -1 & \dots & 0 & 0 & 0 & \dots & -1 & 1 \\
		-1 & 1 & \dots & 0 & 0 & 0 & \dots & 1 & 1 \\
		-1 & 0 & \dots & 0 & 0 & 0 & \dots & 0 & -1 \\
		1 & 0 & \dots & 0 & 0 & 0 & \dots & 0 & 1 \\
	\end{pmatrix}
	\\[.3cm]
%	\b{g}(T_\uparrow) & = \begin{pmatrix}
%		-1 & -1 & \dots & -1 & -1 & -1 & -1 & \dots & -1 & -1 \\
%		1 & -1 & \dots & -1 & -1 & -1 & -1 & \dots & -1 & -1 \\
%		0 & -1 & \dots & -1 & -1 & 1 & -1 & \dots & -1 & -1 \\
%		0 & 1 & \dots & -1 & -1 & 1 & -1 & \dots & -1 & -1 \\
%		0 & 0 & \dots & -1 & -1 & 1 & 1 & \dots & -1 & -1 \\
%		\vdots & \vdots & \ddots & \vdots & \vdots & \vdots & \vdots & \ddots & \vdots & \vdots \\
%		0 & 0 & \dots & -1 & -1 & 1 & 1 & \dots & -1 & -1 \\
%		0 & 0 & \dots & -1 & -1 & 1 & 1 & \dots & 1 & -1 \\
%		0 & 0 & \dots & 1 & -1 & 1 & 1 & \dots & 1 & -1 \\
%		0 & 0 & \dots & 0 & -1 & 1 & 1 & \dots & 1 & 1 \\
%		0 & 0 & \dots & 0 & 1 & 1 & 1 & \dots & 1 & 1 \\
%	\end{pmatrix}
%	\qquad &
	\b{g}(T_\uparrow) & = \begin{pmatrix}
		-1 & -1 & -1 & -1 & \dots & -1 & -1 & -1 \\
		-1 & -1 & -1 & -1 & \dots & -1 & -1 & 1 \\
		-1 & -1 & -1 & -1 & \dots & -1 & 1 & 0 \\
		-1 & -1 & -1 & -1 & \dots & 1 & 1 & 0 \\
		-1 & -1 & -1 & -1 & \dots & 0 & 1 & 0 \\
		\vdots & \vdots & \vdots & \vdots & \ddots & \vdots & \vdots & \vdots \\
		-1 & -1 & -1 & -1 & \dots & 0 & 1 & 0 \\
		-1 & -1 & -1 & 1 & \dots & 0 & 1 & 0 \\
		-1 & -1 & 1 & 1 & \dots & 0 & 1 & 0 \\
		-1 & 1 & 0 & 1 & \dots & 0 & 1 & 0 \\
		1 & 1 & 0 & 1 & \dots & 0 & 1 & 0 \\
	\end{pmatrix}
	\qquad &
%	\b{g}(T_\rightarrow) & = \begin{pmatrix}
%		1 & 0 & \dots & 0 & 0 & 1 & 0 & \dots & 0 & 0 \\
%		-1 & 0 & \dots & 0 & 0 & -1 & 0 & \dots & 0 & 0 \\
%		-1 & 1 & \dots & 0 & 0 & 1 & 1 & \dots & 0 & 0 \\
%		-1 & -1 & \dots & 0 & 0 & 1 & -1 & \dots & 0 & 0 \\
%		-1 & -1 & \dots & 0 & 0 & 1 & 1 & \dots & 0 & 0 \\
%		\vdots & \vdots & \ddots & \vdots & \vdots & \vdots & \vdots & \ddots & \vdots & \vdots \\
%		-1 & -1 & \dots & 0 & 0 & 1 & 1 & \dots & -1 & 0 \\
%		-1 & -1 & \dots & 1 & 0 & 1 & 1 & \dots & 1 & 1 \\
%		-1 & -1 & \dots & -1 & 0 & 1 & 1 & \dots & 1 & -1 \\
%		-1 & -1 & \dots & -1 & 1 & 1 & 1 & \dots & 1 & 1 \\
%		-1 & -1 & \dots & -1 & -1 & 1 & 1 & \dots & 1 & 1 \\
%	\end{pmatrix}
%	\qquad &
	\b{g}(T_\rightarrow) & = \begin{pmatrix}
		1 & 0 & \dots & 0 & 0 & 0 & \dots & 0 & 1 \\
		-1 & 0 & \dots & 0 & 0 & 0 & \dots & 0 & -1 \\
		-1 & 1 & \dots & 0 & 0 & 0 & \dots & 1 & 1 \\
		-1 & -1 & \dots & 0 & 0 & 0 & \dots & -1 & 1 \\
		-1 & -1 & \dots & 0 & 0 & 0 & \dots & 1 & 1 \\
		\vdots & \vdots & \ddots & \vdots & \vdots & \vdots  & \ddots & \vdots & \vdots \\
		-1 & -1 & \dots & 0 & 0 & 0 & \dots & 1 & 1 \\
		-1 & -1 & \dots & 1 & 0 & 1 & \dots & 1 & 1 \\
		-1 & -1 & \dots & -1 & 0 & -1 & \dots & 1 & 1 \\
		-1 & -1 & \dots & -1 & 1 & 1 & \dots & 1 & 1 \\
		-1 & -1 & \dots & -1 & -1 & 1 & \dots & 1 & 1 \\
	\end{pmatrix}
	\end{alignat*}
	\endgroup
	\caption{The $\b{g}$-matrices of the wiggly pseudotriangulations of \cref{exm:specialWigglyPseudotriangulations}. The $i$th column of~$\b{g}(T)$ is the $\b{g}$-vector~$\b{g}(\alpha)$ of the $i$th wiggly arc~$\alpha$ of~$T$ (ordered from bottom to top). 
}
	\label{table:specialGMatrices}
\end{table}
\end{example}

Observe that the $\b{g}$-matrices of \cref{exm:specialGMatrices} have full rank.
More generally, we will see in \cref{coro:basis} that~$\b{G}(T)$ forms a basis of~$\HH_{2n}$ for any wiggly pseudotriangulation~$T$, which enables us to define its dual basis.

\begin{definition}
\label{def:cvectors}
The \defn{$\b{c}$-vector} of an interior wiggly arc~$\alpha$ in a wiggly pseudotriangulation~$T$ is the vector~$\b{c}(\alpha, T)$ of~$\HH_{2n}$ such that~$\dotprod{\b{c}(\alpha, T)}{\b{g}(\alpha)} = 1$ and~$\dotprod{\b{c}(\alpha, T)}{\b{g}(\alpha')} = 0$ for all interior wiggly arcs~$\alpha' \ne \alpha$ of~$T$.
In other words, $\b{c}(T) \eqdef \set{\b{c}(\alpha, T)}{\alpha \in T^\circ}$ is the dual basis of~$\b{g}(T)$ in~$\HH_{2n}$.
\end{definition}

\begin{remark}
The $\b{c}$-vector~$\b{c}(\alpha, T)$ can also be described combinatorially.
Namely, label the the corners of~$T$ as in \cref{def:bijection1}, and denote by~$u$ and~$v$ the labels incident to~$\alpha$ and respectively below and above~$\alpha$, and let~$\bar u \eqdef \lceil u/2 \rceil$ and~$\bar v \eqdef \lceil v/2 \rceil$.
Then the $\b{c}$-vector~$\b{c}(\alpha, T)$ has coordinates
\begin{itemize}
\item $\b{c}(\alpha, T)_{2w-1} = - \b{c}(\alpha, T)_{2w} = (-1)^{w \in A} (-1)^{u>v}/4$ for all~$w$ strictly between~$\bar u$ and~$\bar v$,
\item $\b{c}(\alpha, T)_u = 1/2$ if~$\bar u = \bar v$, or if~$\bar v$ and the wiggly arcs incident to~$\bar u$ are on the same side of~$\bar u$, and $\b{c}(\alpha, T)_{2\bar u-1} = \b{c}(\alpha, T)_{2\bar u} = 1/4$ otherwise,
\item $\b{c}(\alpha, T)_v = -1/2$ if~$\bar u = \bar v$, or if~$\bar u$ and the wiggly arcs incident to~$\bar v$ are on the same side of~$\bar v$, and $\b{c}(\alpha, T)_{2\bar v-1} = \b{c}(\alpha, T)_{2\bar v} = -1/4$ otherwise,
\item $\b{c}(\alpha, T)_w = 0$ for all other coordinates.
\end{itemize}
The tedious proof of this description is not needed in this paper.
\end{remark}

\begin{example}
\label{exm:specialCMatrices}
\cref{table:specialCMatrices} gathers the $\b{c}$-matrices (\ie matrices whose columns are the $\b{c}$-vectors) of the wiggly pseudotriangulations of \cref{exm:specialWigglyPseudotriangulations} illustrated in \cref{fig:specialWigglyPseudotriangulations}.

\begin{table}
	\begingroup
	\setlength\arraycolsep{1.1pt}
	\begin{alignat*}{3}
%	4\b{c}(T_\downarrow) & = \begin{pmatrix}
%		2 & 0 & \dots & 0 & 0 & 0 & 0 & \dots & 0 & 0 \\
%		-2 & 0 & \dots & 0 & 0 & 2 & 0 & \dots & 0 & 0 \\
%		0 & 2 & \dots & 0 & 0 & -1 & 0 & \dots & 0 & 0 \\
%		0 & -2 & \dots & 0 & 0 & -1 & 2 & \dots & 0 & 0 \\
%		0 & 0 & \dots & 0 & 0 & 0 & -1 & \dots & 0 & 0 \\
%		\vdots & \vdots & \ddots & \vdots & \vdots & \vdots & \vdots & \ddots & \vdots & \vdots \\
%		0 & 0 & \dots & 0 & 0 & 0 & 0 & \dots & 2 & 0 \\
%		0 & 0 & \dots & 2 & 0 & 0 & 0 & \dots & -1 & 0 \\
%		0 & 0 & \dots & -2 & 0 & 0 & 0 & \dots & -1 & 2 \\
%		0 & 0 & \dots & 0 & 2 & 0 & 0 & \dots & 0 & -1 \\
%		0 & 0 & \dots & 0 & -2 & 0 & 0 & \dots & 0 & -1 \\
%	\end{pmatrix}
%	\qquad &
	4\b{c}(T_\downarrow) & = \begin{pmatrix}
		2 & 0 & 0 & 0 & \dots & 0 & 0 & 0 \\
		-2 & 2 & 0 & 0 & \dots & 0 & 0 & 0 \\
		0 & -1 & 2 & 0 & \dots & 0 & 0 & 0 \\
		0 & -1 & -2 & 2 & \dots & 0 & 0 & 0 \\
		0 & 0 & 0 & -1 & \dots & 0 & 0 & 0 \\
		\vdots & \vdots & \vdots & \vdots & \ddots & \vdots & \vdots & \vdots \\
		0 & 0 & 0 & 0 & \dots & 0 & 0 & 0 \\
		0 & 0 & 0& 0 & \dots & 2 & 0 & 0 \\
		0 & 0 & 0 & 0 & \dots & -2 & 2 & 0 \\
		0 & 0 & 0 & 0 & \dots & 0 & -1 & 2 \\
		0 & 0 & 0 & 0 & \dots & 0 & -1 & -2 \\
	\end{pmatrix}
	\qquad &
%	4\b{c}(T_\leftarrow) & = \begin{pmatrix}
%		-2 & -1 & \dots & 0 & 0 & 1 & 0 & \dots & 0 & 0 \\
%		2 & -1 & \dots & 0 & 0 & 1 & 0 & \dots & 0 & 0 \\
%		0 & 0 & \dots & 0 & 0 & -2 & 1 & \dots & 0 & 0 \\
%		0 & 2 & \dots & 0 & 0 & 0 & 1 & \dots & 0 & 0 \\
%		0 & 0 & \dots & 0 & 0 & 0 & -2 & \dots & 0 & 0 \\
%		\vdots & \vdots & \ddots & \vdots & \vdots & \vdots & \vdots & \ddots & \vdots & \vdots \\
%		0 & 0 & \dots & -1 & 0 & 0 & 0 & \dots & 1 & 0 \\
%		0 & 0 & \dots & 0 & -1 & 0 & 0 & \dots & -2 & 1 \\
%		0 & 0 & \dots & 2 & -1 & 0 & 0 & \dots & 0 & 1 \\
%		0 & 0 & \dots & 0 & 0 & 0 & 0 & \dots & 0 & -2 \\
%		0 & 0 & \dots & 0 & 2 & 0 & 0 & \dots & 0 & 0 \\
%	\end{pmatrix}
%	\qquad &
	4\b{c}(T_\leftarrow) & = \begin{pmatrix}
		0 & 0 & \dots & -1 & -2 & 1 & \dots & 0 & 0 \\
		0 & 0 & \dots & -1 & 2 & 1 & \dots & 0 & 0 \\
		0 & 0 & \dots & 0 & 0 & -2 & \dots & 0 & 0 \\
		0 & 0 & \dots & 2 & 0 & 0 & \dots & 0 & 0 \\
		0 & 0 & \dots & 0 & 0 & 0 & \dots & 0 & 0 \\
		\vdots & \vdots & \ddots & \vdots & \vdots & \vdots & \ddots & \vdots & \vdots \\
		0 & -1 & \dots & 0 & 0 & 0 & \dots & 1 & 0 \\
		-1 & 0 & \dots & 0 & 0 & 0 & \dots & -2 & 1 \\
		-1 & 2 & \dots & 0 & 0 & 0 & \dots & 0 & 1 \\
		0 & 0 & \dots & 0 & 0 & 0 & \dots & 0 & -2 \\
		2 & 0 & \dots & 0 & 0 & 0 & \dots & 0 & 0 \\
	\end{pmatrix}
	\\[.3cm]
%	4\b{c}(T_\uparrow) & = \begin{pmatrix}
%		-2 & 0 & \dots & 0 & 0 & -1 & 0 & \dots & 0 & -1 \\
%		2 & 0 & \dots & 0 & 0 & -1 & 0 & \dots & 0 & -1 \\
%		0 & -2 & \dots & 0 & 0 & 2 & -1 & \dots & -1 & 2 \\
%		0 & 2 & \dots & 0 & 0 & 0 & -1 & \dots & -1 & 0 \\
%		0 & 0 & \dots & 0 & 0 & 0 & 2 & \dots & 2 & 0 \\
%		\vdots & \vdots & \ddots & \vdots & \vdots & \vdots & \vdots & \ddots & \vdots & \vdots \\
%		0 & 0 & \dots & 0 & 0 & 0 & 0 & \dots & -1 & 0 \\
%		0 & 0 & \dots & -2 & 0 & 0 & 0 & \dots & 2 & -1 \\
%		0 & 0 & \dots & 2 & 0 & 0 & 0 & \dots & 0 & -1 \\
%		0 & 0 & \dots & 0 & -2 & 0 & 0 & \dots & 0 & 2 \\
%		0 & 0 & \dots & 0 & 2 & 0 & 0 & \dots & 0 & 0 \\
%	\end{pmatrix}
%	\qquad &
	4\b{c}(T_\uparrow) & = \begin{pmatrix}
		0 & 0 & 0 & 0 & \dots & 0 & -1 & -2 \\
		0 & 0 & 0 & 0 & \dots & 0 & -1 & 2 \\
		0 & 0 & 0 & 0 & \dots & -2 & 2 & 0 \\
		0 & 0 & 0 & 0 & \dots & 2 & 0 & 0 \\
		0 & 0 & 0 & 0 & \dots & 0 & 0 & 0 \\
		\vdots & \vdots & \vdots & \vdots & \ddots & \vdots & \vdots & \vdots \\
		0 & 0 & 0 & -1 & \dots & 0 & 0 & 0 \\
		0 & -1 & -2 & 2 & \dots & 0 & 0 & 0 \\
		0 & -1 & 2 & 0 & \dots & 0 & 0 & 0 \\
		-2 & 2 & 0 & 0 & \dots & 0 & 0 & 0 \\
		2 & 0 & 0 & 0 & \dots & 0 & 0 & 0 \\
	\end{pmatrix}
	\qquad &
%	4\b{c}(T_\rightarrow) & = \begin{pmatrix}
%		2 & 0 & \dots & 0 & 0 & 0 & 0 & \dots & 0 & 0 \\
%		0 & 0 & \dots & 0 & 0 & -2 & 0 & \dots & 0 & 0 \\
%		-1 & 2 & \dots & 0 & 0 & 1 & 0 & \dots & 0 & 0 \\
%		-1 & 0 & \dots & 0 & 0 & 1 & -2 & \dots & 0 & 0 \\
%		0 & -1 & \dots & 0 & 0 & 0 & 1 & \dots & 0 & 0 \\
%		\vdots & \vdots & \ddots & \vdots & \vdots & \vdots & \vdots & \ddots & \vdots & \vdots \\
%		0 & 0 & \dots & 0 & 0 & 0 & 0 & \dots & -2 & 0 \\
%		0 & 0 & \dots & 2 & 0 & 0 & 0 & \dots & 1 & 0 \\
%		0 & 0 & \dots & 0 & 0 & 0 & 0 & \dots & 1 & -2 \\
%		0 & 0 & \dots & -1 & 2 & 0 & 0 & \dots & 0 & 1 \\
%		0 & 0 & \dots & -1 & -2 & 0 & 0 & \dots & 0 & 1 \\
%	\end{pmatrix}
%	\qquad &
	4\b{c}(T_\rightarrow) & = \begin{pmatrix}
		2 & 0 & \dots & 0 & 0 & 0 & \dots & 0 & 0 \\
		0 & 0 & \dots & 0 & 0 & 0 & \dots & 0 & -2 \\
		-1 & 2 & \dots & 0 & 0 & 0 & \dots & 0 & 1 \\
		-1 & 0 & \dots & 0 & 0 & 0 & \dots & -2 & 1 \\
		0 & -1 & \dots & 0 & 0 & 0 & \dots & 1 & 0 \\
		\vdots & \vdots & \ddots & \vdots & \vdots & \vdots & \vdots & \ddots & \vdots & \vdots \\
		0 & 0 & \dots & 0 & 0 & 0 & \dots & 0 & 0 \\
		0 & 0 & \dots & 2 & 0 & 0 & \dots & 0 & 0 \\
		0 & 0 & \dots & 0 & 0 & -2 & \dots & 0 & 0 \\
		0 & 0 & \dots & -1 & 2 & 1 & \dots & 0 & 0 \\
		0 & 0 & \dots & -1 & -2 & 1 & \dots & 0 & 0 \\
	\end{pmatrix}
	\end{alignat*}
	\endgroup
	\caption{The $\b{c}$-matrices of the wiggly pseudotriangulations of \cref{exm:specialWigglyPseudotriangulations}. The $i$th column of~$\b{c}(T)$ is the $\b{c}$-vector~$\b{c}(\alpha, T)$ of the $i$th wiggly arc~$\alpha$ of~$T$ (ordered from bottom to top).}
	\label{table:specialCMatrices}
\end{table}
\end{example}

%\begin{definition}
%\label{def:cvectors}
%Consider a wiggly pseudotriangulation~$T$, and label the corners as in \cref{def:bijection1}.
%Consider an interior wiggly arc~$\alpha$ in a wiggly pseudotriangulation~$T$, denote by~$u$ and~$v$ the labels incident to~$\alpha$ and respectively below and above~$\alpha$, and let~$\bar u \eqdef \lceil u/2 \rceil$ and~$\bar v \eqdef \lceil v/2 \rceil$.
%The \defn{$\b{c}$-vector} of~$\alpha$ in~$T$ is the vector~$\b{c}(\alpha, T)$ with coordinates
%\begin{itemize}
%\item $\b{c}(\alpha, T)_{2w-1} = - \b{c}(\alpha, T)_{2w} = (-1)^{w \in A} (-1)^{u>v}/4$ for all~$w$ strictly between~$\bar u$ and~$\bar v$,
%\item $\b{c}(\alpha, T)_u = 1/2$ if~$\bar u = \bar v$, or if~$\bar v$ and the wiggly arcs incident to~$\bar u$ are on the same side of~$\bar u$, and $\b{c}(\alpha, T)_{2\bar u-1} = \b{c}(\alpha, T)_{2\bar u} = 1/4$ otherwise,
%\item $\b{c}(\alpha, T)_v = -1/2$ if~$\bar u = \bar v$, or if~$\bar u$ and the wiggly arcs incident to~$\bar v$ are on the same side of~$\bar v$, and $\b{c}(\alpha, T)_{2\bar v-1} = \b{c}(\alpha, T)_{2\bar v} = -1/4$ otherwise,
%\item $\b{c}(\alpha, T)_w = 0$ for all other coordinates.
%\end{itemize}
%Set~$\b{c}(T) \eqdef \set{\b{c}(\alpha, T)}{\alpha \in T^\circ}$
%\end{definition}
%
%\begin{proposition}
%\label{prop:dualBases}
%For any wiggly pseudotriangulation~$T$, the sets~$\b{g}(T)$ and~$\b{c}(T)$ are dual bases~of~$\HH_{2n}$.
%\end{proposition}
%
%\begin{proof}
%We claim that~$\dotprod{\hat{\b{g}}(\alpha)}{\b{c}(\alpha', T)} = \delta_{\alpha, \alpha'}$ for~$\alpha, \alpha' \in T$, where~$\delta$ is the Kronecker~$\delta$.
%Note that, with~$\alpha = (0, n+1, [n], \varnothing)$, it implies that~$\dotprod{\one_{2n}}{\b{c}(\alpha', T)} = 0$ for any~${\alpha' \in T}$.
%Hence, we obtain that~$\dotprod{\b{g}(\alpha)}{\b{c}(\alpha', T)} = \dotprod{\pi(\hat{\b{g}}(\alpha))}{\b{c}(\alpha', T)} = \dotprod{\hat{\b{g}}(\alpha)}{\b{c}(\alpha', T)} = \delta_{\alpha, \alpha'}$ for any~$\alpha, \alpha' \in T$.
%We conclude that~$\b{g}(T) \eqdef \set{\b{g}(\alpha)}{\alpha \in T^\circ}$ and~$\b{c}(T) \eqdef \set{\b{c}(\alpha, T)}{\alpha \in T^\circ}$ form dual bases of~$\HH_{2n}$.
%
%The proof of the claim is a boring case analysis.
%Let~$i < j$ be the endpoints of~$\alpha$, and let~$u$ and~$v$ the labels (in the corner labeling of~$T$) incident to~$\alpha'$ and respectively below and above~$\alpha'$, and~$\bar u \eqdef \lceil u/2 \rceil$ and~$\bar v \eqdef \lceil v/2 \rceil$.
%By symmetry, we can assume that~$u < v$ so that~$\bar u \le \bar v$.
%Let us write~$\hat{\b{g}}(\alpha) \eqdef (g_1, \dots, g_{2n})$ and~$\b{c}(\alpha', T) \eqdef (c_1, \dots, c_{2n})$, and define~$gc_k \eqdef g_{2k-1}c_{2k-1} + g_{2k}c_{2k}$.
%Hence, we have~$\dotprod{\hat{\b{g}}(\alpha)}{\b{c}(\alpha', T)} = \sum_{k \in [n]} gc_k = \sum_{k \in \{i, j, \bar u, \bar v\}} gc_k$.
%Indeed, the last equality holds since~$g_{2k-1} = g_{2k}$ for all~$k \in [n] \ssm \{i,j\}$ and~$c_{2k-1} = -c_{2k}$ for all~$k \in [n] \ssm \{\bar u, \bar v\}$.
%
%Assume first that~$\alpha = \alpha'$.
%Hence, we have~$i \le \bar u \le \bar v \le j$.
%We distinguish two cases:
%\begin{enumerate}
%\item If~$i = \bar u = \bar v < j$, then~$u = 2i-1$ and~$v = 2i$, so that~$gc_i = 1 \cdot 1/2 + (-1) \cdot (-1/2) = 1$ and~$gc_j = 0$, thus~$\sum_{k \in \{i, j, \bar u, \bar v\}} gc_k = gc_i + gc_j = 1$.
%\item Otherwise, $i \le \bar u < \bar v \le j$.
%If~$i = \bar u$, we have~$u = 2i-1$ so that~$gc_{\bar u} = 1 \cdot 1/2 + (-1) \cdot 0 = 1/2$.
%If~$i < \bar u$, we have~$gc_i = 0$ (since~$c_{2i-1} = c_{2i} = 0$) and~$gc_{\bar u} = 1/2$ (since~$g_{2\bar u-1} = g_{2\bar u} = 1$ and~${c_{2\bar u-1} + c_{2\bar u} = 1/2}$).
%In both cases, we get that~$\sum_{k \in \{i, \bar u\}} gc_k = 1/2$.
%By symmetric arguments, we conclude~${\sum_{k \in \{i, j, \bar u, \bar v\}} gc_k = \sum_{k \in \{i, \bar u\}} gc_k + \sum_{k \in \{j, \bar v\}} gc_k = 1/2 + 1/2 = 1}$.
%\end{enumerate}
%
%Assume now that~$\alpha \ne \alpha'$.
%\vincent{I am really unhappy with this proof. I can do the case analysis, but it is really unsatisfactory. I am waiting to see if I find another idea...}
%We distinguish ten cases:
%\begin{enumerate}
%\item If~$j < \bar u$, then~$c_{2i-1} = c_{2i} = c_{2j-1} = c_{2j} = 0$ and~$g_{2 \bar u-1} = g_{2 \bar u} = g_{2 \bar v-1} = g_{2 \bar v} = 0$.
%\item If~$j = \bar u < \bar v$, then~$c_{2i-1} \! = \! c_{2i} \! = \! 0$, $g_{2j-1} \! = \! -g_{2j}$ and~$c_{2j-1} \! = \! c_{2j}$,  and~${g_{2 \bar v-1} \! = \! g_{2 \bar v} = 0}$.
%\item If~$i < \bar u < j < \bar v$, then~$c_{2i-1} = c_{2i} = 0$, $g_{2 \bar u-1} = g_{2 \bar u} = 1$ and~$c_{2 \bar u-1} + c_{2 \bar u} = 1/2$, $g_{2j-1} = -g_{2j} = -1$ and~$c_{2j-1} - c_{2j} = 1/2$, and~$g_{2 \bar v-1} = g_{2 \bar v} = 0$.
%\item If~$i < \bar u < j = \bar v$, then~$c_{2i-1} = c_{2i} = 0$, $g_{2 \bar u-1} = g_{2 \bar u} = 1$ and~$c_{2 \bar u-1} + c_{2\bar u} = 1/2$, $g_{2j-1} = -g_{2j} = -1$ and~$c_{2j-1} - c_{2j} = 1/2$.
%\item If~$i < \bar u \le \bar v < j$, then~$c_{2i-1} = c_{2i} = 0$, $g_{2 \bar u-1} = g_{2 \bar u} = g_{2 \bar v-1} = g_{2 \bar v}$ and~$c_{2 \bar u-1} + c_{2\bar u} + c_{2j-1} + c_{2j} = 0$, and~$c_{2j-1} = c_{2j} = 0$.
%\item If~$i = \bar u < j < \bar v$, then \dots
%\item If~$i = \bar u < j = \bar v$, then \dots
%\item If~$i = \bar u < \bar v < j$, then \dots
%\item If~$\bar u < i < j < \bar v$, then \dots
%\item If~$\bar u < i < j = \bar v$, then \dots
%\item If~$\bar u < i < \bar v < j$, then \dots
%\item If~$\bar u < i = \bar v < j$, then \dots
%\item If~$\bar u < \bar v < i < j$, then \dots
%\end{enumerate}
%(Note that~$\bar u = \bar v$ implies that~$\{i,j\} \notin \bar u$.)
%In all cases, we check that~${\sum_{k \in \{i, j, \bar u, \bar v\}} gc_k = 0}$.
%\end{proof}

\begin{remark}
\label{rem:gcvectorsSymmetries}
Following \cref{rem:wigglyComplexAutomorphism}, note that the vertical and horizontal symmetries on wiggly arcs translate on $\b{g}$- and $\b{c}$-vectors to the isometries sending~$(x_1, x_2, \dots, x_{2n-1}, x_{2n}) \in \HH_{2n}$ to~$(x_{2n}, x_{2n-1}, \dots, x_2, x_1)$ and to~$(-x_2, -x_1, \dots, -x_{2n}, -x_{2n-1})$ respectively.
\end{remark}

%%%%%%%%%%%%

\subsection{Wiggly fan}
\label{subsec:wigglyFan}

We now show that the $\b{g}$-vectors of \cref{def:gvectors} support a polyhedral fan realization of the wiggly complex~$\wigglyComplex_n$.

\begin{theorem}
\label{thm:wigglyFan}
The collection of cones~$\R_{\ge 0} \langle \b{g}(A) \rangle$ for all~$A$ in the wiggly complex~$\wigglyComplex_n$ forms a complete simplicial fan of~$\HH_{2n}$, called the \defn{wiggly fan}~$\wigglyFan_n$.
\end{theorem}

To prove \cref{thm:wigglyFan}, we just need to check the conditions of \cref{prop:characterizationFan}.
We first find a vector contained in the cone~$\R_{\ge 0} \langle \b{g}(T) \rangle$ for a single wiggly pseudotriangulation~$T$.

\begin{lemma}
\label{lem:-+...-+}
Let~$\b{v} \eqdef \sum_{k \in [n]} (\b{e}_{2k} - \b{e}_{2k-1}) = (-1, 1, \dots, -1, 1)$, let~$\alpha_0 \eqdef (0, 1, \varnothing, \varnothing)$, and for~${i \in [n]}$, let~$\underline{\alpha}_i \eqdef (0, i+1, [i], \varnothing)$ and~$\overline{\alpha}_i \eqdef (0, i+1, \varnothing, [i])$.
Then~$\{\alpha_0\} \cup \bigcup_{i \in [n]} \{\underline{\alpha}_i, \overline{\alpha}_i\}$ is the only wiggly pseudotriangulation~$T$ such that~$\b{v} \in \R_{\ge 0} \langle \b{g}(T) \rangle$.
\end{lemma}

\begin{proof}
Observe first that, for any wiggly arc~$\alpha \eqdef (i, j, A, B)$ and any~$k \in [n]$, we have
%\begin{itemize}
%\item $\hat{\b{g}}(\alpha)_{2k-1} - \hat{\b{g}}(\alpha)_{2k} = 1$ if~$k = i$, $-1$ if~$k = j$, and~$0$ otherwise,
%\item $\hat{\b{g}}(\alpha)_{2k-1} + \hat{\b{g}}(\alpha)_{2k} = 2$ if~$k \in A$, $-2$ if~$k \in B$, and~$0$ otherwise.
%\end{itemize}
\[
\hat{\b{g}}(\alpha)_{2k-1} - \hat{\b{g}}(\alpha)_{2k} = \begin{cases} 1 & \text{if~$k = i$,} \\ -1 & \text{if~$k = j$,} \\ 0 & \text{otherwise}, \end{cases}
\qquad\text{and}\qquad
\hat{\b{g}}(\alpha)_{2k-1} + \hat{\b{g}}(\alpha)_{2k} = \begin{cases} 2 & \text{if~$k \in A$,} \\ -2 & \text{if~$k \in B$,} \\ 0 & \text{otherwise}. \end{cases}
\]

Assume now that~$\b{v} = \sum_\alpha \lambda_\alpha \, \hat{\b{g}}(\alpha)$ where the sum ranges over all wiggly arcs~$\alpha$ for some positive scalars~$\lambda_\alpha \ge 0$ such that~$\lambda_\alpha \cdot \lambda_{\alpha'} = 0$ for all incompatible wiggly arcs~$\alpha$ and~$\alpha'$.
For~$k \in [n]$, let~$\underline{\Lambda}_k$ (resp.~$\overline{\Lambda}_k$) denote the sum of~$\lambda_\alpha$ over the wiggly arcs~$\alpha \eqdef (i, j, A, B)$ with~$k \in A$ (resp.~$k \in B$).
Note that~$\underline{\Lambda}_k = \overline{\Lambda}_k$ since~$0 = \b{v}_{2k-1} + \b{v}_{2k} = \sum_\alpha \lambda_\alpha \big( \hat{\b{g}}(\alpha)_{2k-1} + \hat{\b{g}}(\alpha)_{2k} \big) = 2\underline{\Lambda}_k - 2\overline{\Lambda}_k$.

As~$\b{v}_1 - \b{v}_2 = -2$ and~$\hat{\b{g}}(\alpha)_1 - \hat{\b{g}}(\alpha)_2 \ge 0$ except if~$\alpha = \alpha_0$, we have~$\lambda_{\alpha_0} > 0$, and thus~$\lambda_{\alpha} = 0$ for all wiggly arcs~$\alpha$ starting at~$1$.
%As~$\b{g}(\alpha)_1 - \b{g}(\alpha)_2 = 0$ for all wiggly arcs~$\alpha$ with no endpoint at~$1$, we thus obtain that~$\lambda_{\alpha_0} = 1$.
We then prove by induction on~$i \in [n-1]$ that~$\lambda_{\underline{\alpha}_i} \cdot \lambda_{\overline{\alpha}_i} > 0$ and that~$\lambda_\alpha = 0$ for all wiggly arcs starting at~$i+1$.
Consider~$i \in [n-1]$ and assume that we proved it for~$i-1$.
As~$\smash{\lambda_{\underline{\alpha}_{i-1}} \cdot \lambda_{\overline{\alpha}_{i-1}} > 0}$, we already have~$\lambda_\alpha = 0$ for all wiggly arcs~$\alpha$ ending at~$i+1$, except if~$\alpha \in \{\underline{\alpha}_i, \overline{\alpha}_i\}$.
As~$\b{v}_{2i+1} - \b{v}_{2i+2} = -2$, this implies that~$\smash{\lambda_{\underline{\alpha}_i} + \lambda_{\overline{\alpha}_i} = 1}$.
This already implies that~$\lambda_{\alpha} = 0$ for all wiggly arcs~$\alpha$ starting at~$i+1$.
Moreover, assume for instance that~$\lambda_{\overline{\alpha}_i} > 0$.
Hence, $\lambda_\alpha = 0$ for all wiggly arcs~$\alpha \eqdef (i, j, A, B)$ with~$i \in A$ and~$i+1 \in B$.
We thus obtain that~$\underline{\Lambda}_i - \lambda_{\underline{\alpha}_i} \le \underline{\Lambda}_{i+1}$ and~$\overline{\Lambda}_i - \lambda_{\overline{\alpha}_i} \ge \overline{\Lambda}_{i+1}$.
As~$\underline{\Lambda}_i = \overline{\Lambda}_i$ and~$\underline{\Lambda}_{i+1} = \overline{\Lambda}_{i+1}$, we thus obtain that~$\lambda_{\underline{\alpha}_i} \ge \lambda_{\overline{\alpha}_i} > 0$, hence that~$\lambda_{\underline{\alpha}_i} \cdot \lambda_{\overline{\alpha}_i} > 0$.
We conclude that~$\lambda_\alpha = 0$ for all wiggly arcs~$\alpha$ except if~$\alpha = \alpha_0$ or~$\alpha \in \{\underline{\alpha}_i, \overline{\alpha}_i\}$ for some~$i \in [n]$.

Consider now a wiggly pseudotriangulation~$T$ such that~$\b{v} \in \R_{\ge 0} \langle \b{g}(T) \rangle$.
Write~$\b{v} = \sum_{\alpha \in T^\circ} \lambda_\alpha \, \b{g}(\alpha)$ with~$\lambda_\alpha \ge 0$ for all~$\alpha \in T^\circ$.
Let~$\mu \eqdef \sum_{\alpha \in T^\circ} \lambda_\alpha \dotprod{\hat{\b{g}}(\alpha)}{\one_{2n}}$.
As~$\b{v} = \sum_{\alpha \in T^\circ} \lambda_\alpha \, \hat{\b{g}}(\alpha) - \mu \, \one_{2n}$ and~$\one_{2n} = \hat{\b{g}} \big( (0, n+1, [n], \varnothing) \big) = - \hat{\b{g}} \big( (0, n+1, \varnothing, [n]) \big)$, we thus conclude from the previous paragraph that~$T = \{\alpha_0\} \cup \bigcup_{i \in [n]} \{\underline{\alpha}_i, \overline{\alpha}_i\}$.
\end{proof}

We now describe the unique linear dependence between the $\b{g}$-vectors of two adjacent facets of the wiggly complex~$\wigglyComplex_n$.
The following statement is illustrated in \cref{fig:incompatible3}.

\begin{lemma}
\label{lem:linearDependences}
Let~$T$ and~$T'$ be two adjacent wiggly pseudotriangulations with~$T \ssm \{\alpha\} = T' \ssm \{\alpha'\}$, and let~$\beta$ and~$\beta'$ be the wiggly arcs defined in \cref{prop:uerp}.
Then~$\{\beta, \beta'\} \in T \cap T'$ and
\begin{itemize}
\item if $\alpha$ and~$\alpha'$ are not pointed, then~$\b{g}(\alpha) + \b{g}(\alpha') = \big( \b{g}(\beta) + \b{g}(\beta') \big) / 2$,
\item if~$\alpha$ and~$\alpha'$ are crossing, then~${\b{g}(\alpha) + \b{g}(\alpha') = \b{g}(\beta) + \b{g}(\beta')}$.
\end{itemize}
\end{lemma}

\begin{proof}
In both situations, we will just prove that the same linear dependence holds on the vectors~$\hat{\b{g}}(\alpha), \hat{\b{g}}(\alpha'), \hat{\b{g}}(\beta), \hat{\b{g}}(\beta')$, which will imply the statement as~$\pi$ is a linear map.

If~$\alpha$ and~$\alpha'$ are non pointed, then we have
\[
\alpha^+ \sqcup \alpha'^+ = \beta^+ \sqcup \{2j-1, 2j\} = \beta'^+
\qquad\text{and}\qquad 
\alpha^- \sqcup \alpha'^- = \beta^- = \beta'^- \sqcup \{2j-1, 2j\}.
\]
We thus obtain that
\[
\one_{\alpha^+} + \one_{\alpha'^+} = \one_{\beta^+} + \b{e}_{2j-1} + \b{e}_{2j} = \one_{\beta'^+}
\qquad\text{and}\qquad 
\one_{\alpha^-} + \one_{\alpha'^-} = \one_{\beta^-} = \one_{\beta'^-} + \b{e}_{2j-1} + \b{e}_{2j}.
\]
hence
\begin{align*}
2 \big( \hat{\b{g}}(\alpha) + \hat{\b{g}}(\alpha') \big)
& = 2(\one_{\alpha^+} - \one_{\alpha^-}) + 2(\one_{\alpha'^+} - \one_{\alpha'^-})
= 2(\one_{\alpha^+} + \one_{\alpha'^+}) - 2(\one_{\alpha^-} + \one_{\alpha'^-}) \\
& = (\one_{\beta^+} + \one_{\beta'^+} + \b{e}_{2j-1} + \b{e}_{2j}) - (\one_{\beta^-} + \one_{\beta'^-} + \b{e}_{2j-1} + \b{e}_{2j}) \\
& = (\one_{\beta^+} + \one_{\beta'^+}) - (\one_{\beta^-} + \one_{\beta'^-})
= (\one_{\beta^+} - \one_{\beta^-}) + (\one_{\beta^-} + \one_{\beta'^-})
= \hat{\b{g}}(\beta) + \hat{\b{g}}(\beta').
\end{align*}

If~$\alpha$ and~$\alpha'$ cross, then we have
\begin{gather*}
\alpha^+ \cup \alpha'^+ = \beta^+ \cup \beta'^+ \qquad\text{and}\qquad \alpha^+ \cap \alpha'^+ = \beta^+ \cap \beta'^+, \\
\alpha^- \cup \alpha'^- = \beta^- \cup \beta'^- \qquad\text{and}\qquad \alpha^- \cap \alpha'^- = \beta^- \cap \beta'^-.
\end{gather*}
We thus obtain that
\[
\one_{\alpha^+} + \one_{\alpha'^+} = \one_{\alpha^+ \cup \alpha'^+} + \one_{\alpha^+ \cap \alpha'^+} = \one_{\beta^+ \cup \beta'^+} + \one_{\beta^+ \cap \beta'^+} = \one_{\beta^+} + \one_{\beta'^+}
\]
and similarly~$\one_{\alpha^-} + \one_{\alpha'^-} = \one_{\beta^-} + \one_{\beta'^-}$, so that~$\hat{\b{g}}(\alpha) + \hat{\b{g}}(\alpha') =\hat{\b{g}}(\beta) + \hat{\b{g}}(\beta')$.
\end{proof}

\begin{corollary}
\label{coro:basis}
For any wiggly pseudotriangulation~$T$, the set~$\b{g}(T) \eqdef \set{\b{g}(\alpha)}{\alpha \in T^\circ}$ is a basis of~$\HH_{2n}$.
\end{corollary}

\begin{proof}
Observe that the $\b{g}$-matrix~$\b{g}(T_\leftarrow)$ presented in \cref{exm:specialGMatrices} has full rank (it is very easy to check for~$\b{g}(T_\leftarrow)$, but any other would do).
The statement thus follows from \cref{lem:linearDependences} and the connectedness of the flip graph on wiggly pseudotriangulations.
\end{proof}

Finally, we wrap up \cref{thm:wigglyFan}.

\begin{proof}[Proof of \cref{thm:wigglyFan}]
Directly follows from \cref{prop:characterizationFan,lem:-+...-+,lem:linearDependences}.
\end{proof}

\begin{remark}
\label{rem:wigglyFanSymmetries}
Following \cref{rem:wigglyComplexAutomorphism,rem:gcvectorsSymmetries}, note that the vertical and horizontal symmetries on wiggly arcs define linear automorphisms of the wiggly fan~$\wigglyFan_n$.
\end{remark}

\begin{remark}
By definition, each wall of the wiggly fan is normal to a $\b{c}$-vector.
Hence, the wiggly fan coarsens the \defn{$\b{c}$-vector fan}, defined by the arrangement of hyperplanes~$\set{\b{x} \in \HH_{2n}}{\dotprod{\b{x}}{\b{c}(\alpha, T}}$ for all arcs~$\alpha$ and wiggly pseudotriangulations~$T$ with~$\alpha \in T$.
\end{remark}

%%%%%%%%%%%%

\subsection{Wigglyhedron}
\label{subsec:wigglyhedron}

We now construct the wigglyhedron illustrated in \cref{fig:wigglyhedron} when~${n = 2}$.
%
\begin{figure}[t]
\centerline{\input{wigglyhedron}}
\caption{The wigglyhedron~$\wigglyhedron_2$.}
\label{fig:wigglyhedron}
\end{figure}

\begin{definition}
\label{def:incompatibilityDegree}
The \defn{incompatibility degree}~$\delta(\alpha, \alpha')$ of two wiggly arcs~$\alpha \eqdef (i, j, A, B)$ and~$\alpha' \eqdef (i', j', A', B')$ is given by
\begin{itemize}
\item $0$ if~$\alpha$ and~$\alpha'$ are pointed and non-crossing,
\item $1$ is~$\alpha$ and~$\alpha'$ are not pointed (\ie $i = j'$ or~$i' = j$),
\item the number of crossings of~$\alpha$ and~$\alpha'$ if they are crossing (\ie the number of~$p \in \{0, \dots, n\}$ with $p \in (A \cap B') \cup (\{i,j\} \cap B') \cup (A \cap \{i',j'\})$ and~$p+1 \in (A' \cap B) \cup (\{i',j'\} \cap B) \cup (A' \cap \{i,j\})$, or the opposite).
\end{itemize}
The \defn{incompatibility number} of a wiggly arc~$\alpha$ is~$\kappa(\alpha) \eqdef \sum_{\alpha'} \delta(\alpha, \alpha')$.
\end{definition}

\begin{remark}
Note that~$\delta$ is indeed an incompatibility degree in the sense that
\begin{itemize}
\item $\alpha$ and~$\alpha'$ are compatible if and only if~$\delta(\alpha, \alpha') = 0$,
\item $\alpha$ and~$\alpha'$ are exchangeable if and only if~$\delta(\alpha, \alpha') = 1$.
\end{itemize}
Observe also that~$\delta$ (and thus~$\kappa$) is preserved by the automorphisms of \cref{rem:wigglyComplexAutomorphism}.
\end{remark}

%\vincent{The incompatibility degree is the number of ``close'' minors of the form~$\begin{bmatrix} 1 & -1 \\ -1 & 1 \end{bmatrix}$ or~$\begin{bmatrix} -1 & 1 \\ 1 & -1 \end{bmatrix}$ in the matrix obtained from the two $\b{g}$-vectors of the wiggly arcs.}

\begin{example}
Observe that
$\kappa \big( (0, j, {[1,j[}, \varnothing) \big) 
= \kappa \big( (0, j, \varnothing, {[1,j[}) \big) 
%= \kappa \big( (n+1-j, n+1, {]n+1-j, n]}, \varnothing) \big) 
%= \kappa \big( (n+1-j, n+1, \varnothing, {]n+1-j, n]}) \big) 
= (2^j-1)(2^{n+1-j}-1)$.
\end{example}

\begin{lemma}
\label{lem:wallCrossingInequalities}
Let~$T$ and~$T'$ be two adjacent wiggly pseudotriangulations with~$T \ssm \{\alpha\} = T' \ssm \{\alpha'\}$, and let~$\beta$ and~$\beta'$ be the wiggly arcs defined in \cref{prop:uerp}.
Then
\begin{itemize}
\item if $\alpha$ and~$\alpha'$ are not pointed, then~$\kappa(\alpha) + \kappa(\alpha') > \big( \kappa(\beta) + \kappa(\beta') \big) / 2$,
\item if~$\alpha$ and~$\alpha'$ are crossing, then~${\kappa(\alpha) + \kappa(\alpha') > \kappa(\beta) + \kappa(\beta')}$.
\end{itemize}
\end{lemma}

\begin{proof}
Any crossing between a wiggly arc~$\gamma$ and~$\beta$ or~$\beta'$ translates to a crossing with~$\alpha$ or~$\alpha'$.
When~$\alpha$ and~$\alpha'$ are not pointed, a crossing with~$\alpha$ or~$\alpha'$ can correspond to a crossing with~$\beta$ and a crossing with~$\beta'$, so that~$\delta(\alpha, \gamma) + \delta(\alpha', \gamma) \ge \big( \delta(\beta, \gamma) + \delta(\beta', \gamma) \big) / 2$.
When~$\alpha$ and~$\alpha'$ are crossing, then there is a correspondence between the crossings with~$\alpha$ or~$\alpha'$ and the crossings with~$\beta$ or~$\beta'$, so that~$\delta(\alpha, \gamma) + \delta(\alpha', \gamma) \ge \delta(\beta, \gamma) + \delta(\beta', \gamma)$
The result follows by summation, and since~$\delta(\alpha, \alpha') = 1$.
\end{proof}

\begin{theorem}
\label{thm:wigglyhedron}
The wiggly fan~$\wigglyFan_n$ is the normal fan of a simplicial $(2n-1)$-dimensional polytope, called the \defn{wigglyhedron}~$\wigglyhedron_n$, and defined equivalently~as
\begin{itemize}
\item the intersection of the halfspaces~$\set{\b{x} \in \HH}{\dotprod{\b{g}(\alpha)}{\b{x}} \le \kappa(\alpha)}$ for all internal wiggly arcs~$\alpha$,
\item the convex hull of the points~$\b{p}(T) \eqdef \sum\limits_{\alpha \in T} \kappa(\alpha) \, \b{c}(\alpha, T)$ for all wiggly pseudotriangulations~$T$.
\end{itemize}
\end{theorem}

\begin{proof}
By \cref{prop:characterizationPolytopalFan,lem:linearDependences,lem:wallCrossingInequalities}, the wiggly fan is indeed the normal fan of the polytope~$\wigglyhedron_n$ defined by the inequalities~$\dotprod{\b{g}(\alpha)}{\b{x}} \le \kappa(\alpha)$ for all internal wiggly arcs~$\alpha$.
For any wiggly pseudotriangulation~$T$ and any wiggly arc~$\alpha$ of~$T$, we have~$\dotprod{\b{g}(\alpha)}{\b{p}(T)} = \sum_{\alpha' \in T} \kappa(\beta) \dotprod{\b{g}(\alpha)}{\b{c}(\alpha', T)} = \kappa(\alpha)$ since~$\b{g}(T)$ and~$\b{c}(T)$ are dual bases by \cref{def:cvectors}.
Hence, $\b{p}(T)$ is indeed the point of~$\wigglyhedron_n$ corresponding to~$T$, which is located at the intersection of the hyperplanes~$\dotprod{\b{g}(\alpha)}{\b{x}} = \kappa(\alpha)$ for all internal wiggly arcs~$\alpha$ in~$T$.
\end{proof}

In fact, the wigglyhedron even recovers the wiggly lattice of \cref{subsec:wigglyPermutations}.

\begin{proposition}
The Hasse diagram of the wiggly lattice~$\wigglyLattice_n$ is isomorphic to the graph of the wigglyhedron~$\wigglyhedron_n$ oriented in the direction
\(
\b{\omega} \eqdef \sum_{i \in [n]} 4ni (\b{e}_{2i-1} + \b{e}_{2i}) + \sum_{j \in [2n]} j \b{e}_j.
\)
\end{proposition}

\begin{proof}
Consider an increasing flip~$T \to T'$ between two wiggly pseudotriangulations~$T$ and~$T'$ with~$T \ssm \{\alpha\} = T' \ssm \{\alpha'\}$.
Denote by~$u$ and~$v$ the labels incident to~$\alpha$ and respectively below and above~$\alpha$ in the corner labeling of~$T$ described in \cref{def:bijection1}, and let~$\bar u \eqdef \lceil u/2 \rceil$ and~$\bar v \eqdef \lceil v/2 \rceil$.
We have~$u < v$ because the flip~$T \to T'$ is increasing, so that~$\bar u \le \bar v$.

Observe now that~${\b{p}(T') - \b{p}(T)}$ is orthogonal to the $(2n-2)$-dimensional cone of the wiggly fan generated by the $\b{g}$-vectors of the wiggly arcs in~$T \cap T'$, and points from the side containing~$\b{g}(\alpha)$ to the side containing~$\b{g}(\alpha')$.
Hence, $\b{p}(T') - \b{p}(T)$ is a positive multiple of~$-\b{c}(\alpha, T)$.
From \cref{def:cvectors}, we observe that
\begin{itemize}
\item $\dotprod{\b{c}(\alpha, T)}{\b{e}_{2i-1} + \b{e}_{2i}} = 1/2$ if~$i = \bar u \ne \bar v$, $-1/2$ if~$i = \bar v \ne \bar u$, and $0$ otherwise,
\item $|\dotprod{\b{c}(\alpha, T)}{\b{e}_j}| \le 1/2$ for all~$j \in [2n]$.
\end{itemize}
We now distinguish two situations.
If~$\bar u \ne \bar v$, then
\[
\dotprod{-\b{c}(\alpha, T)}{\b{\omega}} = \sum_{i \in [n]} 4ni \dotprod{-\b{c}(\alpha, T)}{\b{e}_{2i-1} + \b{e}_{2i}} + \sum_{j \in [2n]} j \dotprod{-\b{c}(\alpha, T)}{\b{e}_j} \ge 2n(\bar v - \bar u) - n > 0.
\]
If~$\bar u = \bar v$, then~$u = 2k-1$ and~$v = 2k$ for some~$k \in [n]$, and we have
\[
\dotprod{\b{c}(\alpha, T)}{\b{\omega}} = \!\! \sum_{i \in [n]} 4ni \dotprod{-\b{c}(\alpha, T)}{\b{e}_{2i-1} + \b{e}_{2i}} + \!\! \sum_{j \in [2n]} j \dotprod{-\b{c}(\alpha, T)}{\b{e}_j} = \frac{2k}{2}-\frac{2k-1}{2} = 1/2 > 0.
\]
We conclude in both cases that~$\dotprod{\b{c}(\alpha, T)}{\b{\omega}} > 0$, so that we recover the increasing flip graph by orienting the graph of the wigglyhedron~$\wigglyhedron_n$ in direction~$\b{\omega}$.
\end{proof}

\begin{remark}
\label{rem:wigglyhedronSymmetries}
Following \cref{rem:wigglyComplexAutomorphism,rem:gcvectorsSymmetries,rem:wigglyFanSymmetries}, note that the vertical and horizontal symmetries on wiggly arcs define isometries of the wigglyhedron~$\wigglyhedron_n$.
\end{remark}

%%%%%%%%%%%%%%%%%%%%%%%%%%%%%%%%%%%%%%

\section{Further topics}
\label{sec:furtherTopics}

In this section, we explore two further topics on the wigglyhedron.
We first observe that any (type~$A$) Cambrian associahedron~\cite{Reading-CambrianLattices,HohlwegLange} is normally equivalent to a face of the wigglyhedron~$\wigglyhedron_n$ (\cref{subsec:CambrianConsiderations}).
We then raise the question to extend our construction to wiggly complexes of arbitrary planar point sets (\cref{subsec:planarPointSets}).

%%%%%%%%%%%%

\subsection{Cambrian considerations}
\label{subsec:CambrianConsiderations}

In this section, we fix a signature~$\delta \in \{+,-\}^n$. By convention, we set~$\delta_0 = \delta_{n+1} = 0$.
We connect the $\delta$-Cambrian lattice~\cite{Reading-CambrianLattices} to the wiggly lattice of \cref{sec:combinatorics} and the $\delta$-associahedron of~\cite{HohlwegLange} to the wigglyhedron of \cref{sec:geometry}.
\cref{def:CambrianTriangulations,def:CambrianPermutations,def:CambrianWigglyPseudotriangulations,def:CambrianWigglyPermutations,prop:CambrianLattice} are illustrated in \cref{fig:wigglyCambrian}.

\begin{figure}
\centerline{\includegraphics[scale=1.1]{wigglyCambrian1}}
\vspace{-.3cm}
\centerline{\includegraphics[scale=1.1]{wigglyCambrian2}}
\vspace{-.5cm}
\centerline{\includegraphics[scale=1.1]{wigglyCambrian3}}
\caption{Cambrian lattices as intervals of wiggly lattices.}
\label{fig:wigglyCambrian}
\end{figure}

\begin{definition}
\label{def:CambrianTriangulations}
The \defn{$\delta$-gon} is a convex $(n+2)$-gon with a point with abscissa~$i$ and with ordinate of the same sign as~$\delta_i$  for all~$0 \le i \le n+1$.
A \defn{$\delta$-triangulation} is a triangulation of the $\delta$-gon.
The \defn{$\delta$-triangulation lattice} is the transitive closure of the slope increasing flip graph on $\delta$-triangulations.
%If~$T$ and~$T'$ are two $\delta$-triangulations with~$T \ssm \{d\} = T' \ssm \{d'\}$, then the flip from~$T$ to~$T'$ is \defn{increasing} if the slope of~$d$ is smaller than the slope of~$d'$.
\end{definition}

\begin{definition}
\label{def:CambrianPermutations}
A \defn{$\delta$-permutation} is a permutation of~$[n]$ which avoids~$\cdots ik \cdots j \cdots$ with~$i < j < k$ and~$\delta_j = -$, and~$\cdots j \cdots ki \cdots$ with~$i < j < k$ and~$\delta_j = +$.
The \defn{$\delta$-permutation lattice} is the sublattice of the weak order induced by $\delta$-permutations.
\end{definition}

\begin{definition}
\label{def:CambrianWigglyPseudotriangulations}
The \defn{$\delta$-wiggly arcs} are the arcs~$(0, j, {[1,j[}, \varnothing)$ for~$\delta_j = {+}$ and~$(0, j, \varnothing, {[1,j[})$ for~$\delta_j = {-}$.
A \defn{$\delta$-wiggly pseudotriangulation} is a wiggly pseudotriangulation containing all $\delta$-wiggly arcs.
The \defn{$\delta$-wiggly pseudotriangulation lattice} is the transitive closure of the increasing flip graph on $\delta$-wiggly pseudotriangulations.
\end{definition}

\begin{definition}
\label{def:CambrianWigglyPermutations}
A \defn{$\delta$-wiggly permutation} is a wiggly permutation~$\sigma$ of~$[2n]$ such that
% for all~$j \in [n]$, we have~ and~$\sigma^{-1}(i) < \sigma^{-1}(2j-1)$ if~$\delta_j > 0$ and~$\sigma^{-1}(i) > \sigma^{-1}(2j)$ if~$\delta_j < 0$ for all~$i \in [2j-2]$.
%\begin{itemize}
%\item $\sigma^{-1}(2j-1) > \sigma^{-1}(2j)$ for all~$j \in [n]$,
%\item $\sigma^{-1}(i) < \sigma^{-1}(2j-1)$ if~$\delta_j > 0$ and~$\sigma^{-1}(i) > \sigma^{-1}(2j)$ if~$\delta_j < 0$ for all~$j \in [n]$ and~$i \in [2j-2]$.
%\end{itemize}
\[
\delta_j = {+} \quad \Longrightarrow \quad \sigma^{-1}(i) \le \sigma^{-1}(2j-1)
\qquad\text{and}\qquad
\delta_j = {-} \quad \Longrightarrow \quad \sigma^{-1}(2j) \le \sigma^{-1}(i)
\]
%$\delta_j > 0 \implies \sigma^{-1}(i) \le \sigma^{-1}(2j-1)$ and~$\delta_j < 0 \implies \sigma^{-1}(i) \ge \sigma^{-1}(2j)$
for all~$1 \le i \le 2j \le 2n$.
The \defn{$\delta$-wiggly permutation lattice} is the interval of the wiggly permutation lattice~$\wigglyLattice_n$ given by $\delta$-wiggly permutations.
\end{definition}

\begin{remark}
We had to make a choice in \cref{def:CambrianWigglyPseudotriangulations,def:CambrianWigglyPermutations}.
For~$\delta_j = {+}$, we could replace ``$(0, j, {[1,j[}, \varnothing)$'' by~``$(j, n+1, {]j,n]}, \varnothing)$'' in \cref{def:CambrianWigglyPseudotriangulations}, and ``$\sigma^{-1}(i) \le \sigma^{-1}(2j-1)$ for~$1 \le i \le 2j$'' by ``$\sigma^{-1}(i) \le \sigma^{-1}(2j-1)$ for~$2j-1 \le i \le 2n$'' in \cref{def:CambrianWigglyPermutations}.
Independently, for~$\delta_j = {-}$, we could replace ``$(0, j, \varnothing, {[1,j[})$'' by~``$(j, n+1, \varnothing, {]j,n]})$'' in \cref{def:CambrianWigglyPseudotriangulations}, and ``$\sigma^{-1}(2j) \le \sigma^{-1}(i)$ for~$1 \le i \le 2j$'' by ``$\sigma^{-1}(2j-1) \le \sigma^{-1}(i)$ for~$2j-1 \le i \le 2n$'' in \cref{def:CambrianWigglyPermutations}.
\cref{prop:CambrianLattice,prop:CambrianFan} would still hold.
\end{remark}

\begin{remark}
\label{rem:CambrianSymmetries}
Following \cref{rem:wigglyComplexAutomorphism,rem:gcvectorsSymmetries,rem:wigglyFanSymmetries,rem:wigglyhedronSymmetries}, note that the vertical and horizontal symmetries send $\delta$ to~$\delta_n \cdots \delta_1$ and $(-\delta_1) \cdots (-\delta_n)$ respectively.
\end{remark}

\begin{proposition}
\label{prop:CambrianLattice}
For any signature~$\delta \in \{+,-\}^n$, the $\delta$-triangulation lattice, $\delta$-permutation lattice, \mbox{$\delta$-wiggly} pseudotriangulation lattice, and $\delta$-wiggly permutation lattice are all isomorphic, and are known as the \defn{$\delta$-Cambrian lattice}~\cite{Reading-CambrianLattices}.
\end{proposition}

\begin{proof}
We only describe the following bijections
\begin{center}
\begin{tikzcd}[column sep=3cm]
\text{$\delta$-triangulations} \arrow[d] & \text{$\delta$-permutations} \arrow[l] \\
\text{$\delta$-wiggly pseudotriangulations} \arrow[r] & \text{$\delta$-wiggly permutations} \arrow[u]
%\text{$\delta$-triangulations} \arrow[d, "\lambda"'] & \text{$\delta$-permutations} \arrow[l, "\zeta"'] \\
%\text{$\delta$-wiggly pseudotriangulations} \arrow[r, "\mu"'] & \text{$\delta$-wiggly permutations} \arrow[u, "\nu"']
\end{tikzcd}
\end{center}
illustrated in \cref{fig:wigglyCambrian}.
We let the readers convince themselves that they are well-defined, that they compose to the identity, and that they preserve the flip structure. (We also invite the reader to work out the explicit description of the 8 missing arrows.)
For~$I \subseteq [n]$, we set~$I^+ \eqdef \set{i \in I}{\delta_i = {+}}$ and~$I^- \eqdef \set{i \in I}{\delta_i = {-}}$.

\para{From $\delta$-triangulations to $\delta$-wiggly pseudotriangulations}
Replace each diagonal~$(i,j)$ of the $\delta$-gon by the wiggly arc~$(0, j, [i] \cup {]i,j[}^-, {]i,j[}^+)$ if~$\delta_i \ge 0$ and~$(0, j, {]i,j[}^-, [i] \cup {]i,j[}^+)$ if~$\delta_i \le 0$.

\para{From $\delta$-wiggly pseudotriangulations to $\delta$-wiggly permutations}
Specialization of \cref{def:bijection1}.

\para{From $\delta$-wiggly permutations to $\delta$-permutations}
For all~$j \in [n]$, erase~$2j-1$ and replace~$2j$ by~$j$ if~$\delta_j = {+}$, and erase~$2j$ and replace~$2j-1$ by~$j$ if~$\delta_j = {-}$.

\para{From $\delta$-permutations to $\delta$-triangulations}
Already described in~\cite{Reading-CambrianLattices}.
Given a permutation~$\pi$, construct the union of the upper hulls of the point sets~$[n]^- \symdif \pi([j])$ for all~$j \in \{0, \dots, n\}$.
\end{proof}

Recall that the $\delta$-Cambrian lattice can be realized by the $\delta$-Cambrian fan~\cite{ReadingSpeyer} and the $\delta$-associahedron of~\cite{HohlwegLange}.
Namely, to each diagonal~$(i,j)$ of the $\delta$-gon, we associate the subset~$X(\delta)$ of points of the $\delta$-gon distinct from~$0$ and~$n+1$, and located below the line~$(i,j)$, including~$i$ if and only if~$\delta_i = {+}$ and~$j$ if and only if~$\delta_j = {+}$.
The \defn{$\delta$-Cambrian fan} is the fan with a ray~$\b{g}(d) \eqdef \pi(\one_{X(d)})$ for each internal diagonal~$d$ of the $\delta$-gon and a cone~$\R_{\ge0} \setangle{\b{g}(d)}{d \in D^\circ}$ for each dissection~$D$ of the $\delta$-gon.
The \defn{$\delta$-associahedron} is the polytope defined by the equality~$\dotprod{\one_n}{\b{x}} = \binom{n+1}{2}$ and the inequalities~$\dotprod{\b{g}(d)}{\b{x}} \le \binom{|X(d)|+1}{2}$ for all internal diagonals~$d$ of the $\delta$-gon.

\begin{proposition}
\label{prop:CambrianFan}
The $\delta$-associahedron~$\Asso_\delta$ is normally equivalent to the face of the wigglyhedron~$\wigglyhedron_n$ corresponding to the wiggly pseudodissection formed by the $\delta$-wiggly arcs.
\end{proposition}

\begin{proof}
Following the proof of \cref{prop:CambrianLattice}, consider the map~$\zeta$ sending a diagonal~$(i,j)$ of the $\delta$-gon to the wiggly arc $(0, j, [i] \cup {]i,j[}^-, {]i,j[}^+)$ if~$\delta_i \ge 0$ and~$(0, j, {]i,j[}^-, [i] \cup {]i,j[}^+)$ if~$\delta_i \le 0$.
Let~$a \eqdef (i,j)$ and~$a' \eqdef (i',j')$ be two crossing diagonals of the~$\delta$-gon.
Then any $\delta$-triangulations~$T$ and~$T'$ with~$T \ssm \{a\} = T' \ssm \{a'\}$ contain the diagonals~$b \eqdef (i',j)$ and~$b' \eqdef (i,j')$ of the $\delta$-gon, and~$\b{g}(a) + \b{g}(a') = \b{g}(b) + \b{g}(b')$.
Moreover, if~$\alpha \eqdef \zeta(a)$, $\alpha' \eqdef \zeta(a')$, $\beta \eqdef \zeta(b)$ and~$\beta' \eqdef \zeta(b')$, then~$\b{g}(\alpha) + \b{g}(\alpha') = \b{g}(\beta) + \b{g}(\beta')$.
We thus conclude that $\zeta$ preserves the linear dependences among $\b{g}$-vectors.
Hence, there is a linear map~$Z : \HH_n \to \HH_{2n}$ such that~$Z \big( \b{g}(d) \big) = \b{g} \big( \zeta(d) \big)$ for all diagonals~$d$ of the $\delta$-gon.
This map is a normal equivalence from the $\delta$-associahedron~$\Asso_\delta$ to the face of the wigglyhedron~$\wigglyhedron_n$ corresponding to the wiggly pseudodissection formed by the $\delta$-wiggly~arcs.
\end{proof}

%\vincent{todo: find an explicit affine map between the Hohlweg-Lange $\delta$-associahedron and the face of the wigglyhedron corresponding to all $\delta$-wiggly arcs.}

\begin{remark}
In their work on polytopal realizations of $\b{g}$-vector fans of finite type cluster algebras~\cite{HohlwegPilaudStella}, C.~Hohlweg, V.~Pilaud and S.~Stella already constructed a \defn{universal associahedron}~$\polytope{U}_n$ which somehow contains all Cambrian fans (actually all $\b{g}$-vector fans from any initial cluster seed).
More precisely, the $\delta$-Cambrian fan for each~$\delta \in \{+,-\}^n$  appears as a section of the normal fan of the universal associahedron~$\polytope{U}_n$, which is a $(n^2+n-4)/2$-dimensional polytope.
In contrast, \cref{prop:CambrianFan} states that the $\delta$-Cambrian fan for each~$\delta \in \{+,-\}^n$ appears as a link of the normal fan of the wigglyhedron~$\wigglyhedron_n$, which is a $(2n-1)$-dimensional polytope.
There seem to be no connection between these two universal polytopes.
However, this certainly raises the question to construct analogues of the wigglyhedron for all finite Coxeter groups.
\end{remark}

%%%%%%%%%%%%

\subsection{Wiggly pseudotriangulations of planar point sets}
\label{subsec:planarPointSets}

We now consider \cref{thm:wigglyhedron,conj:Hamiltonian} for wiggly pseudotriangulations of arbitrary point sets in the plane (neither necessarily aligned, nor necessarily in general position).

\begin{definition}
\label{def:wigglyComplexPointSet}
Fix a point set~$P$ of the plane, and an arbitrary total order~$<$ on~$P$.
A \defn{wiggly arc} is a quadruple~$(p,q,R,S)$ where~$p < q \in P$ and the sets~$R$ and~$S$ form a partition of the points of~$P$ located in the open segment joining~$p$ to~$q$.
Two wiggly arcs~$(p,q,R,S)$ and~$(p',q',R',S')$ are \defn{crossing} if 
\begin{itemize}
\item either the segments~$[p,q]$ and~$[p',q']$ cross, 
\item or~$(R \cap S') \cup (\{p,q\} \cap S') \cup (R \cap \{p',q'\}) \ne \varnothing \ne (R' \cap S) \cup (\{p',q'\} \cap S) \cup (R' \cap \{p,q\})$,
\end{itemize}
A set~$X$ of wiggly arcs is \defn{pointed} if for any~$p \in P$, the wiggly arcs of~$X$ with an endpoint at~$p$ generate a pointed cone.
The \defn{wiggly complex}~$\wigglyComplex_P$ is the simplicial complex of pairwise pointed and non-crossing subsets of wiggly arcs.
Note that the boundary wiggly arcs are irrelevant, which allows us to consider a reduced wiggly complex~$\wigglyComplex_P$ induced by internal wiggly arcs.
A \defn{wiggly pseudotriangulation} of~$P$ is a facet of~$\wigglyComplex_P$.
The \defn{wiggly flip graph}~$\wigglyFlipGraph_P$ is the adjacency graph of the facets of~$\wigglyComplex_P$.
%Note that, by construction, $\wigglyFlipGraph_P$ is regular.
See \cref{fig:wigglyComplexSquarre} for an illustration.
%
\begin{figure}[!h]
\centerline{\includegraphics[scale=1]{wigglyComplexSquare}}
\caption{The wiggly complex~$\wigglyComplex_P$ (left) and the wiggly flip graph~$\wigglyFlipGraph_P$ (right) of a point set~$P$.}
\label{fig:wigglyComplexSquarre}
\end{figure}
\end{definition}

Note that \cref{def:wigglyComplexPointSet} recovers two specific situations, namely
\begin{itemize}
\item \cref{def:wigglyComplex,def:wigglyFlipGraph} in the case of aligned points, and
\item the pseudodissection complex of~$P$ and pseudotriangulation flip graph of~$P$ in the case of points~$P$ in general position. We refer to the original article of M.~Pocchiola and G.~Vegter~\cite{PocchiolaVegter} and to the nice survey of G.~Rote, F.~Santos and I.~Streinu~\cite{RoteSantosStreinu-pseudotriangulations}.
\end{itemize}

Observe that it is not even clear from \cref{def:wigglyComplexPointSet} that the wiggly complex~$\wigglyComplex_P$ is a pure pseudomanifold (hence that the wiggly flip graph~$\wigglyFlipGraph_P$ is well-defined).
However, we make the following ambitious conjecture.

\begin{conjecture}
\label{conj:polytopality}
For any point set~$P$ in the plane, the wiggly complex~$\wigglyComplex_P$ is the boundary complex of a simplicial polytope.
\end{conjecture}

In \cref{conj:polytopality}, the case of aligned points is given by the wigglyhedron of \cref{thm:wigglyhedron}, while the case of points in general position is given by the pseudotriangulation polytope of~\cite{RoteSantosStreinu-polytope}.
This raises in particular the following question.

\begin{question}
Can the construction of \cref{thm:wigglyhedron} be adapted to provide a more combinatorial construction of the polytope of pseudotriangulations~\cite{RoteSantosStreinu-polytope}, that would only depend on the order type (\aka oriented matroid~\cite{BjornerLasVergnasSturmfelsWhiteZiegler}) of the point configuration?
\end{question}

Using the duality between lines in the plane and points in the M\"obius strip, the pseudotriangulations of~\cite{PocchiolaVegter,RoteSantosStreinu-pseudotriangulations} were interpreted in~\cite{PilaudPocchiola} as pseudoline arrangements on sorting networks.
It is natural to look for the analogue of this interpretation in the wiggly setting.

\begin{question}
Is there a dual interpretation of wiggly pseudotriangulations as some sort of pseudoline arrangements? 
\end{question}

This dual interpretation enables \cite{PilaudPocchiola} to consider the pseudotriangulations of~\cite{PocchiolaVegter,RoteSantosStreinu-pseudotriangulations} and the multitriangulations of~\cite{PilaudSantos-multitriangulations} under the same roof, and to define multi-pseudo-triangulations.
The extension to the wiggly case is a natural question.

\begin{question}
Is there a multi wiggly complex?
\end{question}

Moreover, pseudoline arrangements on sorting networks can also be interpreted as (type~$A$) subword complexes of~\cite{KnutsonMiller-subwordComplex}, which in turn extend to arbitrary finite Coxeter group.
See \cite{Stump, CeballosLabbeStump} for the study of subword complexes corresponding to cluster complexes and multi-cluster complexes.

\begin{question}
Can the wiggly complex be extended to arbitrary finite Coxeter groups?
\end{question}

%\begin{question}
%\begin{itemize}
%\item Is there a dual interpretation of wiggly pseudotriangulations as some sort of pseudoline arrangements? 
%\item Is there a multi wiggly complex?
%\item Can this interpretation be extended to other finite Coxeter groups?
%\end{itemize}
%\end{question}

Finally, it is natural to consider the extension of \cref{conj:Hamiltonian}.

\begin{question}
\label{qu:Hamiltonian}
Is the wiggly flip graph~$\wigglyFlipGraph_P$ Hamiltonian for any point set~$P$ in the plane?
\end{question}


%%%%%%%%%%%%%%%%%%%%%%%%%%%%%%%%%%%%%%

\section{Categorical interpretation of wiggly pseudotriangulations}
\label{sec:categoricalInterpretation}

The aim of this section is to explain a categorical interpretation of wiggly arcs.
We recall results of Khovanov--Seidel~\cite{kho.sei:02} that realise wiggly arcs as objects of a triangulated category, such that intersections between wiggly arcs correspond to morphisms in this category.
We also discuss categorical conditions for two wiggly arcs to be compatible as in~\cref{def:compatible}.

% Curves up to isotopy in a disk with marked points constitute a geometric model of certain objects in a triangulated category.
% This correspondence, due to Khovanov--Seidel~\cite{kho.sei:02}, and will enable us to build categorical interpretations of the combinatorial results obtained in this paper.
% The aim of this section is to give a concise account of this correspondence and some of its useful features; we refer the reader to~\cite{kho.sei:02} for details.

%%%%%%%%%%%%

\subsection{A triangulated category associated to a quiver}

We begin by describing the category of interest, which is a subcategory of \(D^b(A_m\text{-mod})\) for a certain finite-dimensional algebra \(A_m\).
That is, a subcategory of the bounded derived category of (finitely generated) \(A_m\)-modules.
The algebra~\(A_m\), called the \defn{zigzag algebra}, is defined as a quotient of the path algebra of the quiver \(Q_m\) with \(m\) vertices depicted in~\cref{fig:am-quiver}.
\begin{figure}[h]
  \centering
  \begin{tikzcd}
    1 \arrow[bend left]{r} & 2 \arrow[bend left]{r}\arrow[bend left]{l}& \cdots \arrow[bend left]{r}\arrow[bend left]{l}& m \arrow[bend left]{l}
  \end{tikzcd}
  \caption{The quiver \(Q_m\). The algebra \(A_m\) is a quotient of the path algebra \(kQ_m\).}
  \label{fig:am-quiver}
\end{figure}
Let \(kQ_m\) be the path algebra of \(Q_m\), graded by path length.
Let \(e_i\) denote the idempotent path at the vertex \(i\), and let \((i, j)\) denote the arrow from vertex \(i\) to a (neighbouring) vertex \(j\).
A longer path, which is a composition of arrows, will be denoted by \((i_1, i_2, \dots, i_n)\).

\begin{definition}
  The \defn{zigzag algebra} \(A_m\) corresponding to the quiver \(Q_m\) depicted in~\cref{fig:am-quiver} is the quotient of \(kQ_m\) by the relations: \((i-1, i, i+1) = 0 = (i+1, i, i-1)\) and \((i, i-1, i) = (i, i+1, i)\) for all~\(1 < i < m\).
%  \begin{itemize}
%  \item \((i-1, i, i+1) = (i+1, i, i-1\) for all~\(1 < i < m\),
%  \item \((i, i-1, i) = (i, i+1, i)\) for every \(j\) and \(l\) such that there are arrows between \(i\) and \(j\) and between \(i\) and \(l\).
%  \end{itemize}
\end{definition}

\begin{remark}
  The definition of the zigzag algebra as used here originally appeared in~\cite[Sect.~3]{hue.kho:01}.
  This is the ``un-signed'' zigzag algebra.
  It is technically better to use a ``signed'' zigzag algebra, and the comparison between the two is discussed in~\cite[Rem.~6.6]{bap.deo.lic:20}.
  As the two versions are isomorphic in our example, we ignore this technicality and use the easier definition.
\end{remark}

Let \(P_i\) denote the indecomposable projective \(A_m\)-module defined as \(P_i = A_m\cdot e_i\).
For any integer~\(j\), let \(P_i \langle j \rangle\) denote its graded shift by \(j\).
There is an embedding of \(A_m\text{-mod}\) into \(D^b(A_m\text{-mod})\), which sends any \(A_m\)-module as a complex of \(A_m\)-modules that is concentrated in degree \(0\).
In particular, the objects \(P_i\langle j \rangle\) can be regarded as objects of \(D^b(A_m\text{-mod})\).
\begin{definition}
  The category \(\mathcal{C}_m\) is defined to be the smallest triangulated subcategory of \(D^b(A_m\text{-mod})\) containing all the objects \(P_i\langle j \rangle\).
\end{definition}
For further discussion on the construction, see \eg~\cite[Sect.~2.3.3]{bap.deo.lic:22}.
The category \(\mathcal{C}_m\) is \(k\)-linear and triangulated, where \([1]\) denotes the triangulated shift.
For \(X, Y \in \mathcal{C}_m\), let \(\Hom^{g,h}(X,Y)\) denote the space of morphisms in \(\mathcal{C}_m\) of internal degree \(g\) and homological degree \(h\).
In other words, we have
\[\Hom^{g,h}(X,Y) = \Hom(X,Y\langle g \rangle[h]).\]
Furthermore, for any integers \(a\) and \(b\), we have
\[\Hom^{g,h}(X\langle g' \rangle[h'], Y\langle g' \rangle[h']) = \Hom^{g,h}(X,Y).\]

\begin{remark}\label{rem:generating-morphisms}
  It is easy to check that the generating objects \(P_i\) (and hence their graded and homological shifts) satisfy \(\Hom^{0,0}(P_i,P_i) = \Hom^{2,0}(P_i,P_i) = \Hom^{1,0}(P_i,P_{i\pm1}) = k\) and \(\Hom^{g,h}(P_i, P_j) = 0\) in all other cases.
\end{remark}

We now describe the \(t\)-structure induced by the full subcategory of \defn{linear complexes} of \(\mathcal{C}_m\).
A variant of this construction is also described in~\cite[Sect.~2.5]{lic.que:21}.
It is convenient to think of an object \(P^{\bullet}\) of \(\mathcal{C}_m\)
as bigraded (projective) \(A_m\)-module equipped with a differential \(d \colon P^{\bullet} \to P^{\bullet}\).
More precisely, we can write
\[P^{\bullet} = \bigoplus_{g,h,i} M_i\langle g \rangle[h],\]
where \(g\) is the internal grading shift, and \(h\) is the homological grading shift, and 
each object \(M_i\) is a direct sum of copies of objects in \(\{P_1,\ldots, P_m\}\).
Set \(P^h\) to be the direct sum of all summands that have homological grading shift \(h\).
That is, in the notation above, we have
\[P^{h} = \bigoplus_{g,i} M_i\langle g \rangle[h].\]

\begin{warning}
  By convention, if \(M_i\) is an \(A_m\)-module, then the object \(M_i[h]\) is placed in homological degree \(-h\).
  Since the differential \(d\) raises the homological degree by one, it lowers the homological shift by one.
  That is, we have
  \[d \colon M_i\langle g \rangle[h] \to \bigoplus_{g',i'} M_{i'}\langle g' \rangle[h-1].\]
  In other words, \(d\) maps \(P^h\) to \(P^{h-1}\).
\end{warning}
\begin{definition}\label{def:linear-complex}
  Let \(P^{\bullet}\) be an object of \(\mathcal{C}_m\), described as a bigraded module
  \[P^{\bullet} = \bigoplus M_i\langle g \rangle[h]\]
  together with an internal differential \(d \colon P^{\bullet} \to P^{\bullet}\) as above.
  We say that \(P^{\bullet}\) has \defn{level \(\ell\)} for some~\(\ell \in \mathbb{Z}\) if for each bigraded piece \(M_i \langle g \rangle[h]\) of \(P^{\bullet}\), we have \(g + h = \ell\).
  We say that \(P^{\bullet}\) is \defn{linear} if \(P^{\bullet}\) has level \(\ell = 0\).

\end{definition}
For any integer \(N\), let \(\mathcal{C}_m^{\le N} \subset \mathcal{C}_m\) be the smallest full subcategory of \(\mathcal{C}_m\) closed under isomorphism, containing all complexes of level \(\geq -N\).
For any integer \(N\), let \(\mathcal{C}_m^{\geq N} \subset \mathcal{C}_m\) be the smallest full subcategory of \(\mathcal{C}_m\) closed under isomorphism, containing all complexes of level \(\leq -N\).

We refer the reader to \eg~\cite[Sect.~1.3]{bel.ber.del:82} for the definition of a \(t\)-structure on a triangulated category.
The following proposition is easily checked using the calculations in~\cref{rem:generating-morphisms} and standard techniques involving categories of complexes; we omit the proof.
\begin{proposition}
  The pair of subcategories \((\mathcal{C}_m^{\leq 0}, \mathcal{C}_m^{\geq 0})\) forms a bounded \(t\)-structure on \(\mathcal{C}_m\).
\end{proposition}
We call this \(t\)-structure the \defn{standard \(t\)-structure} on \(\mathcal{C}_m\).
Set \(\mathcal{A}_m = \mathcal{C}^{\leq 0}_m \cap \mathcal{C}_m^{\geq 0}\) to be the heart of this \(t\)-structure; this is the smallest full subcategory of \(\mathcal{C}_m\) closed under isomorphism, which contains all linear complexes.
It follows that \(\mathcal{A}_m\) is abelian.

Also record the following statements for future use; the first may be found in~\cite[Sect.~1.3]{bel.ber.del:82}
\begin{defprop}\label{defprop:cohomology}
  Let \((\mathcal{C}^{\le 0}, \mathcal{C}^{\geq 0})\) be a \(t\)-structure on a triangulated category \(\mathcal{C}\) with heart~\(\mathcal{A} = \mathcal{C}^{\leq 0} \cap \mathcal{C}^{\geq 0}\).
  For each integer \(i\), we have the \(i\)th truncation functors
  \[\tau^{\leq i} \colon \mathcal{C} \to \mathcal{C}^{\leq i} \quad\text{and}\quad \tau^{\geq i} \colon \mathcal{C} \to \mathcal{C}^{\geq i},\]
  which are right and left adjoint respectively to the inclusion functors \(\mathcal{C}^{\leq 0} \to \mathcal{C}\) and \(\mathcal{C}^{\geq 0} \to \mathcal{C}\).
  The \(i\)th \defn{cohomology functor} is defined to be the composition \(\tau^{\leq i} \circ \tau^{\geq i}\).
  It is canonically isomorphic to the composition \(\tau^{\geq i} \circ \tau^{\leq i}\), and maps an object of \(\mathcal{C}\) to an object of \(\mathcal{A}\).
\end{defprop}
The next statement, easy to check from the definitions, is mentioned in~\cite[Sect.~3.3]{bayer2011tour}.
\begin{defprop}\label{defprop:cohomology-filtration}
  Let \(\mathcal{C}\) be any triangulated category, and \(\mathcal{A} \subset \mathcal{C}\) the heart of a bounded \(t\)-structure on \(\mathcal{C}\).
  Let \(X\) be a non-zero object of \(\mathcal{C}\), and let \(k\) and \(l\) be the maximum and minimum integers respectively for which \(H^k(X)\) and \(H^{l}(X)\) are non-zero.
  Then \(X\) has a unique \defn{cohomology filtration}, which is the unique filtration of the form
  \[
    \begin{tikzcd}[column sep=0.1cm]
      0  \arrow{rr} && X_{-l} \arrow{dl} \arrow{rr} && \cdots \arrow{rr} \arrow{dl} && X_{-k+1} \arrow{rr} \arrow{dl} && X_{-k} = X \arrow{dl}\\
      & H^l(X)[-l] \arrow[dashed]{ul}{+1} && H^{l+1}(X)[-l-1] \arrow[dashed]{ul}{+1} && \cdots \arrow[dashed]{ul} &&H^k(X)[-k] \arrow[dashed]{ul}{+1}
    \end{tikzcd}
  \]  
\end{defprop}

%%%%%%%%%%%%

\subsection{The Khovanov--Seidel curve model}

\begin{figure}
\centerline{
	\includegraphics[scale=1.3]{curve1}
	\qquad
	\includegraphics[scale=1.3]{curve2}
	\qquad
	\includegraphics[scale=1.3]{curve3}
}
\caption{An illustration of the Khovanov--Seidel curve model.}
\label{fig:curveModel}
\end{figure}

\vincent{Add a picture summarizing this section... Asilata drafts it, I will make it.}
In this section we briefly recall how to recover an object of \(\mathcal{C}_{n+1}\) from a wiggly arc on \(n+2\) points on a line.
In fact, the procedure works on more general arcs as well --- namely, those that are not necessarily \(x\)-monotone.

Consider \(n+2\) points arranged in a straight horizontal line, and labelled \(0,1, \ldots, n+1\) as in~\cref{sec:combinatorics}.
In addition to the wiggly arcs, consider isotopy classes of curves whose endpoints lie on distinct marked points, and which do not cross themselves or any marked point in their interior.
For convenience, we refer to such an isotopy class as an \defn{arc}.

The Khovanov--Seidel correspondence (explained in Section 4 of~\cite{kho.sei:02}) associates objects of~\(\mathcal{C}_{n+1}\) (up to an overall grading and homological shift) to curves on a configuration of \(n+2\) marked points arranged in a straight line.
In particular, the line segment joining point \(i\) to point \(i+1\) is sent to the object \(P_{i+1}\) in the category \(\mathcal{C}_{n+1}\).
Moreover, the minimal intersection number between any pair of curves is the number of morphisms between the associated objects~\cite[Prop.~4.9]{kho.sei:02}.
In fact, the proposition in~\cite{kho.sei:02} is a stronger result: by considering \emph{bigraded curves}, we obtain \emph{bigraded intersection numbers} between the two associated objects.

\asilata{Add picture of curve cutting.}

\begin{proposition}\label{prop:cohomology-pieces}
  Let \(\alpha\) be any arc, and let \(X = X^{\bullet}\) be a chain complex that corresponds to \(\alpha\) under the Khovanov--Seidel reconstruction.
  Recall that for any integer \(j\), the cohomology object \(H^j(X)\) is an object of \(\mathcal{A}_m\), and hence a direct sum of indecomposable objects of \(\mathcal{A}_m\).
  \begin{enumerate}
  \item The object \(X\) is an indecomposable spherical object of \(\mathcal{A}_m\) up to shift if and only if \(\alpha\) is a wiggly arc.
    In this case, \(H^j(X) \neq 0\) for exactly one \(j\), such that \(X \cong H^j(X)[-j]\).
  \item If \(\alpha\) is a general arc, each indecomposable summand of \(H^j(X)\) for any \(j\) is a spherical indecomposable object of \(\mathcal{A}_m\) that arises from a wiggly arc, up to shift.
  \end{enumerate}
\end{proposition}
\begin{proof}
  Let \(X\) be a complex built from an arbitrary (not necessarily wiggly) arc \(\alpha\).
  The results of~\cite{kho.sei:02} imply that \(X\) is spherical and indecomposable.
  Let us now analyse the indecomposable summands of its cohomology objects.
  
  Recall that the procedure to build up \(X\) from \(\alpha\) explicitly describes the differentials.    
  Each component of these differentials is a map of the form
  \[P_i\langle g \rangle[h] \to P_j\langle g' \rangle[h-1].\]
  Let us see how these maps interact with the level.
  
  First consider a non-zero component \(P_i\langle g \rangle[h] \to P_j\langle g' \rangle[h-1]\) for \(i \neq j\).
  We see from~\cref{rem:generating-morphisms} that \(g' = g+1\).
  In other words, this component has the form
  \(P_i\langle g \rangle[h] \to P_j\langle g+1 \rangle[h-1]\),
  and hence does not change the level.
  
  Now consider a non-zero component \(P_i\langle g \rangle[h] \to P_i\langle g' \rangle[h-1]\).
  Once again, it is clear from~\cref{rem:generating-morphisms} that we either have \(g' = g\) or \(g' = g + 2\).
  Any component of the form \(P_i \langle g \rangle[h] \to P_i\langle g \rangle[h-1]\)
  is necessarily a multiple of the identity map, which do not appear in the Khovanov--Seidel complex.
  The only remaining possibility is a ``loop'' map \(P_i \langle g \rangle[h] \to P_i\langle g+2 \rangle[h-1]\), which raises the level by one.

  Computing the \(j\)th cohomology \(H^j(X)\) simply amounts to truncating the complex to level \(j\).
  Explicitly, the truncation is a new chain complex in which we only keep the terms of \(X\) that have level \(j\), together with all maps between them, and forget all the other terms.
  From the calculation above, we see that the resulting complex only has components in its differential of the form \(P_i\langle g \rangle[h] \to P_j\langle g+1 \rangle[h-1]\) for \(i \neq j\); in particular, we kill all the ``loop'' components.
  The resulting chain complex breaks up into indecomposable summands, each of which is an object of~\(\mathcal{A}_m[j]\), and this direct sum is \(H^j(X)[j]\).
  
  The object \(X\) is in the heart up to shift if and only if it is concentrated in a single cohomological degree \(j\).
  Truncating to level \(j\) as described above, we do not delete any of the terms of \(X\).
  This can happen if and only if the differential of \(X\) contains no loop components,
  which appear in the complex if and only if \(\alpha\) loops around a point.
  Thus \(X\) is in the heart up to shift if and only if \(\alpha\) is  \(x\)-monotone.
  This proves the first part of the proposition.

  More generally, consider the indecomposable pieces of the level-\(j\) truncations of \(X\) for various~\(j\), up to shift.
  As explained above, in terms of the curve \(\alpha\), this corresponds to breaking up the curve~\(\alpha\) into \(x\)-monotone portions.
  More precisely, we begin at an endpoint \(p_0\) of \(\alpha\) and follow the curve until it either ends at a point \(p_1\), or stops being \(x\)-monotone by bending around a point \(p_1\).
  In this case, we take the portion of \(\alpha\) between \(p_0\) and \(p_1\), calling it \(\alpha_1\), and setting its endpoints to be \(p_0\) and \(p_1\) respectively.
  Note that \(p_0 \neq p_1\) because \(\alpha\) is \(x\)-monotone between \(p_0\) and \(p_1\).
  We continue with the remainder of \(\alpha\) starting at \(p_1\), greedily taking the maximal \(x\)-monotone portion each time, to obtain pieces \(\alpha_1,\alpha_2, \ldots, \alpha_k\), which are all wiggly arcs.
  These wiggly arcs correspond to complexes \(X_1, \ldots, X_k\), which are indecomposable spherical objects of \(\mathcal{A}_m\), up to shift.
  It is clear from the construction of the associated complex that these objects, up to shift, are exactly the indecomposable pieces of the cohomology truncations \(H^j(X)\) for various \(j\).
  This argument proves the second part of the proposition.
\end{proof}

%%%%%%%%%%%%

\subsection{Cohomology filtrations of spherical objects}

In this section we explain how wiggly pseudotriangulations govern the combinatorial structure of a natural categorical decomposition of spherical objects of \(\mathcal{C}_m\).

For a general object \(X\) of \(\mathcal{C}_m\), the indecomposable factors of the cohomology filtration can be arbitrary.
However, it turns out that the cohomology filtration is highly constrained if \(X\) is spherical, and these constraints are given by wiggly pseudotriangulations.
\begin{proposition}\label{prop:hn-filtration}
  Let \(X \in \mathcal{C}_{n+1}\) be a spherical object.
  Consider its cohomology filtration
  \[
    \begin{tikzcd}[column sep=0.3cm]
      0 \arrow{rr} && X_{-l} \arrow{dl} \arrow{rr} && \cdots \arrow{rr} \arrow{dl} && X_{-k} = X \arrow{dl}\\
      & H^l(X)[-l] \arrow[dashed]{ul}{+1} && H^{l+1}(X)[-l-1] \arrow[dashed]{ul}{+1} & \cdots & H^k(X)[-k] \arrow[dashed]{ul}{+1}
    \end{tikzcd}
  \]
  Consider the set of all possible indecomposable summands of the cohomology objects \(\{H^j(X)\}\) taken without multiplicity.
  Let \(T\) be corresponding set of wiggly arcs, as explained in~\cref{prop:cohomology-pieces}.
  We have the following results.
  \begin{enumerate}
  \item 
    \(T\) is a subset of a wiggly pseudotriangulation.
  \item \(T\) contains at most one of the two irrelevant arcs.
  \end{enumerate}
\end{proposition}
\begin{proof}
  The proof of this proposition is an easy consequence of analysing the cohomology filtration from the point of view of arcs on the disk with marked points.
  Let \(X_1, \ldots, X_k\) be the objects in \(T\) without repetition, which arise from wiggly arcs \(\alpha_1, \ldots, \alpha_k\) as explained in the proof of~\cref{prop:cohomology-pieces}.
  Let \(\beta = (i,j,A,B)\) and \(\beta' = (i',j', A',B')\) be two distinct wiggly arcs among \(\{\alpha_1, \ldots,\alpha_k\}\).
  We check that \(\beta\) and \(\beta'\) are compatible in the sense of~\cref{def:compatible}.
  
  Recall that \(\beta\) and \(\beta'\) are two pieces of the arc \(\alpha\).
  Therefore \(\beta\) and \(\beta'\) cannot cross, because~\(\alpha\) does not cross itself.
  Suppose that \(\beta\) and \(\beta'\) are non-pointed, and without loss of generality, suppose that \(i' = j\).
  This means that the piece \(\beta\) was cut from \(\alpha\) either because \(i' = j\) is an endpoint of \(\alpha\), or because \(\alpha\) loops around the right of the point \(i'\).
  Moreover, if \(i'\) is an endpoint of \(\alpha\), then the portion of \(\alpha\) closest to \(i'\) lies to the left of \(i'\).
  
  Similarly, the piece \(\beta'\) was cut from \(\alpha\) either because \(i' = j\) is an endpoint of \(\alpha\), or because~\(\alpha\) loops around the left of the point \(j\).
  Moreover, if \(j\) is an endpoint of \(\alpha\), then the portion of \(\alpha\) closest to \(j\) lies to the right of \(j\).

  We have four possible combinations:
  \begin{enumerate}
  \item \(i' = j\) is an endpoint such that \(\alpha\) goes left starting at \(i'\), and \(i' = j\) is an endpoint such that \(\alpha\) goes right starting at \(j\);
  \item \(i' = j\) is an endpoint such that \(\alpha\) goes left starting at \(i'\), and \(\alpha\) loops around the left of the point \(j\);
  \item \(\alpha\) loops around the right of the point \(i' = j\), and \(i' = j\) is an endpoint such that \(\alpha\) goes right starting at \(j\); 
  \item \(\alpha\) loops around the right of the point \(i' = j\), and \(\alpha\) loops around the left of the point \(j\).
  \end{enumerate}
  It is clear that none of these possibilities can occur within the arc \(\alpha\), and hence \(\beta\) and \(\beta'\) must be pointed.
  Therefore \(T = \{\alpha_1, \ldots, \alpha_k\}\) is a subset of a wiggly pseudotriangulation.

  Now suppose for contradiction that \(T\) contains both external edges.
  Then some portion of \(\alpha\) curves around each of the extreme endpoints \(0\) and \(n+1\).
  Consider the outermost strands of \(\alpha\) that curve around \(0\) and \(n+1\) respectively.
  These must then connect to each other, resulting in \(\alpha\) having a separate component that winds around the outside of the \(n+2\) points.
  This is not possible because \(\alpha\) is a connected curve with two endpoints.
  Therefore \(T\) cannot contain both external edges.
\end{proof}

%%%%%%%%%%%%

\subsection{Categorical constraints on compatibility of curves}

In this section, we give a categorical criterion for two wiggly arcs to be compatible as in~\cref{def:compatible}.
As such, this section is somewhat dual to the previous section --- the criterion in this section determines whether a pair of wiggly arcs can belong together in a single wiggly pseudotriangulation, whereas the previous section generated a wiggly pseudotriangulation given any object of the category.
\begin{proposition}
  Consider two wiggly arcs \(\alpha\) and \(\alpha'\), and let \(X\) and \(X'\) be objects in the standard heart \(\mathcal{A}_m\) corresponding to \(\alpha\) and \(\alpha'\) respectively.
  Then \(\alpha\) and \(\alpha'\) are compatible in the sense of~\cref{def:compatible} if and only if \(\Ext^1(X, X') = 0\).
\end{proposition}
\begin{proof}
  The proof follows from a specialisation of the bigraded intersection number calculations that appear in Sections 3 and 4 of~\cite{kho.sei:02}.
  Let \(X\) and \(X'\) be objects in the standard heart that correspond to wiggly arcs \(\alpha\) and \(\alpha'\).
  The bigraded intersection number as defined in~\cite[Sect.~3d]{kho.sei:02} between the curves \(\alpha\) and \(\alpha'\) is a polynomial in the variables \(q_1^{\pm}\), \(q_2^{\pm}\).
  It follows from~\cite[Prop.~4.9]{kho.sei:02} that this bigraded intersection number equals
  \begin{equation}
    \label{eq:bigraded-homs}
  \sum_{s_1,s_2}\dim(\Hom_{\mathcal{C}_m}(X,X'\langle -s_2 \rangle[s_1]))q_1^{s_1}q_2^{s_2}.    
  \end{equation}
  Note that a morphism in \(\Hom_{\mathcal{C}_m}(X,X'\langle -s_2 \rangle[s_1])\) has level \(s_1 - s_2\); that is, it takes the object \(X\) in level \(0\) to the object \(X'\langle -s_2 \rangle[s_1]\) in level \(s_1 - s_2\).
  We can obtain the dimension of all morphisms of level \(\ell\) by setting \(q_1 = q\) and \(q_2 = q^{-1}\) and taking the coefficient of \(q^{\ell}\) in the expression~\cref{eq:bigraded-homs}.
  
  The dimension of \(\Ext^1(X,X')\), is therefore the coefficient of \(q\) under this specialisation.
  \asilata{TODO.}
\end{proof}
\begin{remark}
  This proposition is similar to the condition of being compatible in a cluster-tilting object.
  \asilata{Expand and make precise.}
\end{remark}
\begin{remark}
  As stated, this proposition in combination with~\cref{prop:hn-filtration} is not expected to be true in greater generality.
  For instance, for the zigzag algebra of Dynkin type~\(D_4\), one can find two indecomposable spherical objects with a non-trivial \(\Ext^1\) that nevertheless appear together in the cohomology filtration of another spherical object.
  However, we expect to see similar constraints on compatibility, which we hope to turn to in forthcoming work.
\end{remark}
\begin{question}
  How to best relate this section to the previous one purely categorically?
  That is, given the categorical constraint on compatibility of arcs, is it also clear that it gives a constraint on objects appearing in the cohomology filtration?
  \asilata{Make more precise.}
\end{question}

\asilata{Write something about \(g\)-vectors.}

%%%%%%%%%%%%%%%%%%%%%%%%%%%%%%%%%%%%%%

\section*{Acknowledgements}

This work started during the \emph{Winterbraids XIII: School on low dimensional topology, braid groups and interactions}. We are grateful to the organizers Bérénice Delcroix-Oger, Peter Feller, Vincent Florens, Hoel Queffelec for this fruitful event.

%%%%%%%%%%%%%%%%%%%%%%%%%%%%%%%%%%%%%%

%\clearpage
\addtocontents{toc}{ \vspace{.1cm} }
\bibliographystyle{alpha}
\bibliography{wigglyhedra}
\label{sec:biblio}

\end{document}

%%% Local variables:
%%% TeX-command-extra-options: "-pvc"
%%% End:<|MERGE_RESOLUTION|>--- conflicted
+++ resolved
@@ -196,12 +196,8 @@
 %This problem arose from recent discussions with Asilata Bapat~\cite{BapatPilaud}.
 %It was originally motivated by her joint work with Anand Deopurkar and Anthony Licata on categorical representation theory and stability conditions, but it can be stated in purely combinatorial terms.
 
-<<<<<<< HEAD
-In this paper, we introduce the wiggly complex and study it from different perspectives.
-=======
 In this paper we consider wiggly pseudotriangulations, which are built from arcs on a linear configuration of points.
 We study their combinatorics in detail, and interpret it in terms of categorical representation theory.
->>>>>>> 940fa32c
 
 \para{Combinatorics}
 Fix $n \ge 2$ and consider the~$n+2$ points on the horizontal axis at abscissa~${0, \dots, n+1}$.
